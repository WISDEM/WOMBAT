--- conflicted
+++ resolved
@@ -50,14 +50,7 @@
     "DINWOODIE": DINWOODIE,
     "IEA_26": IEA_26,
     "IEA26": IEA_26,
-<<<<<<< HEAD
-=======
     "AVANESSOVA_DISS": AVANESSOVA_DISS,
-    "COREWIND": COREWIND,
-    "OSW_FIXED": OSW_FIXED,
-    "LBW": LBW,
-    "LAND_BASED": LBW,
->>>>>>> abe60b41
 }
 
 # YAML loader that is able to read scientific notation
