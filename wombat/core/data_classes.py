"""Turbine and turbine component shared utilities."""

from __future__ import annotations

import datetime
from copy import deepcopy
from enum import StrEnum, auto
from math import fsum
from typing import TYPE_CHECKING, Any, Callable
from pathlib import Path
from functools import partial, update_wrapper
from collections.abc import Sequence

import attr
import attrs
import numpy as np
import pandas as pd
from attrs import Factory, Attribute, field, define, converters, validators
from dateutil.relativedelta import relativedelta

from wombat.utilities.time import HOURS_IN_YEAR, parse_date, convert_dt_to_hours


if TYPE_CHECKING:
    from wombat.core import ServiceEquipment


# Define the valid servicing equipment types
VALID_EQUIPMENT = (
    "CTV",  # Crew tranfer vessel or onsite vehicle
    "SCN",  # Small crane
    "MCN",  # Medium crane
    "LCN",  # Large crane
    "CAB",  # Cabling equipment
    "RMT",  # Remote reset or anything performed remotely
    "DRN",  # Drone
    "DSV",  # Diving support vessel
    "TOW",  # Tugboat or support vessel for moving a turbine to a repair facility
    "AHV",  # Anchor handling vessel, typically a tugboat, w/o trigger tow-to-port
    "VSG",  # Vessel support group, any group of vessels required for a single operation
    "OFF",  # Offsite equipment for interconnection or electrolyzer
)

# Define the valid unscheduled and valid strategies
UNSCHEDULED_STRATEGIES = ("requests", "downtime")
VALID_STRATEGIES = tuple(["scheduled"] + list(UNSCHEDULED_STRATEGIES))


<<<<<<< HEAD
class EquipmmentClass(StrEnum):
    """Servicing equipment classification and validation."""

    CTV = "CTV", "Crew Transfer Vessel/Vehicle"
    SCN = "SCN", "Small crane"
    MCN = "MCN", "Medium crane"
    LCN = "LCN", "Large crane"
    CAB = "CAB", "Cabling equipment"
    RMT = "RMT", "Remote reset or anything performed remotely"
    DRN = "DRN", "Drone"
    DSV = "DSV", "Diving support vessel"
    TOW = "TOW", "Tugboat or support vessel for moving a turbine to a repair facility"
    AHV = "AHV", "Anchor handling vessel, typically a tugboat, w/o trigger tow-to-port"
    VSG = (
        "VSG",
        "Vessel support group, any group of vessels required for a single operation",
    )
    OFF = "OFF", "Offsite equipment for interconnection or electrolyzer"

    def __new__(cls, value, description):
        """Define the equipment classification values."""
        obj = str.__new__(cls)
        obj._value_ = value
        obj.description = description  # type: ignore
        return obj

    @classmethod
    def assign(cls, equipment: str) -> EquipmmentClass:
        """Create a new ``EquipmentClass`` object from the :py:attr:`eqipment` string.

        Parameters
        ----------
        equipment : str
            A string matching one of the servicing equipment class codes.

        Returns
        -------
        EquipmentClass
            The servicing equipment enum class, if there is a string match
        """
        return getattr(cls, equipment)


class SystemType(StrEnum):
    """Validate the system type user input. Values must be one of "turbine",
    "substation", or "electrolyzer".
    """

    TURBINE = auto()
    SUBSTATION = auto()
    ELECTROLYZER = auto()

    @classmethod
    def _missing_(cls, value: str):  # type: ignore[override]
        """Correct inconsistent casing and remove white space, and reattempt creation.
=======
class Frequency(StrEnum):
    """Frequency validation for "project", "annual", "monthly", and "month-year"."""

    PROJECT = auto()
    ANNUAL = auto()
    MONTHLY = auto()
    MONTH_YEAR = auto()
    ALL = auto()

    @classmethod
    def _missing_(cls, value: str):  # type: ignore[override]
        """Correct inconsistent casing, word separators, remove white space, and
        reattempt creation.
>>>>>>> a73d3139

        Parameters
        ----------
        value : str
            User input for a system type.

        Returns
        -------
<<<<<<< HEAD
        SystemType
            If string cleanup is successful, a :py:class:`SystemType` is returned.
=======
        Frequency
            If string cleanup is successful, a :py:class:`Frequency` is returned.
>>>>>>> a73d3139

        Raises
        ------
        ValueError
<<<<<<< HEAD
            Raised if :py:attr:`value` could not be found in :py:class:`SystemType`.
        """
        value = value.lower().strip()
        for member in cls:
            if member.value == value:
                return member
        raise ValueError(f"Systems must be one of: {cls.types()}")
=======
            Raised if :py:attr:`value` could not be found in :py:class:`Frequency`.
        """
        value = value.lower().strip().replace("-", "_").replace(" ", "_")
        for member in cls:
            if member.value == value:
                return member
        types = cls.types()
        types.pop(-1)  # ensure "all" is not given as a valid user input
        raise ValueError(f"`frequency` must be one of: {types}")
>>>>>>> a73d3139

    @staticmethod
    def types() -> list[str]:
        """Generate a list of the valid input strings."""
<<<<<<< HEAD
        return [*SystemType._value2member_map_]


class CableType(StrEnum):
    """Validate the cable types. Values must be one of "array" or "export"."""

    ARRAY = auto()
    EXPORT = auto()

    @staticmethod
    def types() -> list[str]:
        """Generate a list of the valid input strings."""
        return [*CableType._value2member_map_]

    @classmethod
    def _missing_(cls, value: str):  # type: ignore[override]
        """Correct inconsistent casing and remove white space, and reattempt creation.

        Parameters
        ----------
        value : str
            User input for a cable type.

        Returns
        -------
        CableType
            If string cleanup is successful, a :py:class:`CableType` is returned.

        Raises
        ------
        ValueError
            Raised if :py:attr:`value` could not be found in :py:class:`CableType`.
        """
        value = value.lower().strip()
        for member in cls:
            if member.value == value:
                return member
        raise ValueError(f"Systems must be one of: {cls.types()}")
=======
        return [*Frequency._value2member_map_]

    @staticmethod
    def options(which: str) -> list[str]:
        """Generate a list of the valid input strings given a maximum resolution
        constraint.

        Parameters
        ----------
        which : str
            The maximum resolution allowed.

        Returns
        -------
        list[str]
            A list of the valid input strings, given :py:attr:`which`.
        """
        which = Frequency(which)
        options = Frequency.types()
        if which in (Frequency.ALL, Frequency.MONTH_YEAR):
            return options

        options.pop(-1)
        options.pop(-1)
        if which == Frequency.MONTHLY:
            return options

        options.pop(-1)
        if which == Frequency.ANNUAL:
            return options

        options.pop(-1)
        return options

    @property
    def group_cols(self) -> list[str]:
        """Return the list of time-based grouping columns given the frequency value."""
        if self is Frequency.PROJECT:
            return []
        if self is Frequency.ANNUAL:
            return ["year"]
        if self is Frequency.MONTHLY:
            return ["month"]
        return ["year", "month"]

    @property
    def drop_cols(self) -> list[str]:
        """Return the list of time-based grouping columns that need to be dropped given
        the frequency value.
        """
        if self is Frequency.PROJECT:
            return ["year", "month"]
        if self is Frequency.ANNUAL:
            return ["month"]
        if self is Frequency.MONTHLY:
            return ["year"]
        return []
>>>>>>> a73d3139


def convert_to_list(
    value: Sequence | str | int | float,
    manipulation: Callable | None = None,
) -> list:
    """Convert an unknown element that could be a list or single, non-sequence element
    to a list of elements.

    Parameters
    ----------
    value : Sequence | str | int | float
        The unknown element to be converted to a list of element(s).
    manipulation: Callable | None
        A function to be performed upon the individual elements, by default None.

    Returns
    -------
    list
        The new list of elements.
    """
    if isinstance(value, (str, int, float)):
        value = [value]
    if manipulation is not None:
        return [manipulation(el) for el in value]
    return list(value)


convert_to_list_upper = partial(convert_to_list, manipulation=str.upper)
update_wrapper(convert_to_list_upper, convert_to_list)

convert_to_list_lower = partial(convert_to_list, manipulation=str.lower)
update_wrapper(convert_to_list_lower, convert_to_list)


def clean_string_input(value: str | None) -> str | None:
    """Convert a string to lower case and and removes leading and trailing white spaces.

    Parameters
    ----------
    value: str
        The user input string.

    Returns
    -------
    str
        value.lower().strip()
    """
    if value is None:
        return value
    return value.lower().strip()


def annual_date_range(
    start_day: int,
    end_day: int,
    start_month: int,
    end_month: int,
    start_year: int,
    end_year: int,
) -> np.ndarray:
    """Create a series of date ranges across multiple years between the starting date
    and ending date for each year from starting year to ending year. Will only work if
    the end year is the same as the starting year or later, and the ending month, day
    combinatoion is after the starting month, day combination.

    Parameters
    ----------
    start_day : int
        Starting day of the month.
    end_day : int
        Ending day of the month.
    start_month : int
        Starting month.
    end_month : int
        Ending month.
    start_year : int
        First year of the date range.
    end_year : int
        Last year of the date range.

    Raises
    ------
    ValueError: Raised if the ending month, day combination occur after the starting
        month, day combination.
    ValueError: Raised if the ending year is prior to the starting year.

    Yields
    ------
    np.ndarray
        A ``numpy.ndarray`` of ``datetime.date`` objects.
    """
    # Check the year bounds
    if end_year < start_year:
        raise ValueError(
            f"The end_year ({start_year}) is later than the start_year ({end_year})."
        )

    # Check the month, date combination bounds
    start = datetime.datetime(2022, start_month, start_day)
    end = datetime.datetime(2022, end_month, end_day)
    if end < start:
        raise ValueError(
            f"The starting month/day combination: {start}, is after the ending: {end}."
        )

    # Create a list of arrays of date ranges for each year
    start = datetime.datetime(1, start_month, start_day)
    end = datetime.datetime(1, end_month, end_day)
    date_ranges = [
        pd.date_range(start.replace(year=year), end.replace(year=year)).date
        for year in range(start_year, end_year + 1)
    ]

    # Return a 1-D array
    return np.hstack(date_ranges)


def annualized_date_range(
    start_date: datetime.datetime,
    start_year: int,
    end_date: datetime.datetime,
    end_year: int,
) -> np.ndarray:
    """Create an annualized list of dates based on the simulation years.

    Parameters
    ----------
    start_date : str
        The string start month and day in MM/DD or MM-DD format.
    start_year : int
        The starting year in YYYY format.
    end_date : str
        The string end month and day in MM/DD or MM-DD format.
    end_year : int
        The ending year in YYYY format.

    Returns
    -------
    set[datetime.datetime]
        The set of dates the servicing equipment is available for operations.
    """
    additional = 1 if end_date < start_date else 0
    date_list = [
        pd.date_range(
            start_date.replace(year=year),
            end_date.replace(year=year + additional),
            freq="D",
        ).date
        for year in range(start_year - additional, end_year + 1)
    ]
    dates = np.hstack(date_list)
    start = datetime.date(start_year, 1, 1)
    end = datetime.date(end_year, 12, 31)
    dates = dates[(dates >= start) & (dates <= end)]
    return dates


def convert_ratio_to_absolute(ratio: int | float, total: int | float) -> int | float:
    """Convert a proportional cost to an absolute cost.

    Parameters
    ----------
    ratio : int | float
        The proportional materials cost for a ``Maintenance`` or ``Failure``.
    total: int | float
        The turbine's replacement cost.

    Returns
    -------
    int | float
        The absolute cost of the materials.
    """
    if ratio <= 1:
        return ratio * total
    return ratio


def check_start_stop_dates(
    instance: Any, attribute: attr.Attribute, value: datetime.datetime | None
) -> None:
    """Ensure the date range start and stop points are not the same."""
    if attribute.name == "non_operational_end":
        start_date = instance.non_operational_start
        start_name = "non_operational_start"
    else:
        start_date = instance.reduced_speed_start
        start_name = "reduced_speed_start"

    if value is None:
        if start_date is None:
            return
        raise ValueError(
            "A starting date was provided, but no ending date was provided"
            f" for `{attribute.name}`."
        )

    if start_date is None:
        raise ValueError(
            "An ending date was provided, but no starting date was provided"
            f" for `{start_name}`."
        )

    if start_date == value:
        raise ValueError(
            f"Starting date (`{start_name}`={start_date} and ending date"
            f" (`{attribute.name}`={value}) cannot be the same date."
        )


def convert_maintenance_list(value: list[dict], self_) -> list[Maintenance]:
    """Converts a list of ``Maintenance`` configuration dictionaries to a list of
    ``Maintenance`` objects.
    """
    kw = {"system_value": self_.system_value}
    [el.update(kw) for el in value]
    return [Maintenance.from_dict(el) for el in value]


def convert_failure_list(value: list[dict], self_) -> list[Failure]:
    """Converts a list of ``Failure`` configuration dictionaries to a list of
    ``Failure`` objects.
    """
    kw = {"system_value": self_.system_value, "rng": self_.rng}
    [el.update(kw) for el in value]
    return [Failure.from_dict(el) for el in value]


def valid_hour(
    instance: Any,
    attribute: Attribute,
    value: int,  # pylint: disable=W0613
) -> None:
    """Validate that the input is a valid time or null value (-1).

    Parameters
    ----------
    instance : Any
        A class object.
    attribute : Attribute
        The attribute being validated.
    value : int
        A whole number, hour of the day or -1 (null), where 24 indicates end of the day.

    Raises
    ------
    ValueError
        Raised if ``value`` is not between -1 and 24, inclusive.
    """
    if value == -1:
        pass
    elif value < 0 or value > 24:
        raise ValueError(f"Input {attribute.name} must be between 0 and 24, inclusive.")


def validate_0_1_inclusive(
    instance,
    attribute: Attribute,
    value: int | float,  # pylint: disable=W0613
) -> None:
    """Check to see if the reduction factor is between 0 and 1, inclusive.

    Parameters
    ----------
    value : int | float
        The input value for `speed_reduction_factor`.
    """
    if value < 0 or value > 1:
        raise ValueError(
            f"Input for {attribute.name} must be between 0 and 1, inclusive, not:"
            f" {value=}."
        )


def to_datetime(value: str | datetime.datetime) -> datetime.datetime:
    """Converts a date string to a Python ``datetime`` object.

    Parameters
    ----------
    value : str | datetime.datetime
        The number of days or years or date (month and day) of the first occurrence.

    Returns
    -------
    datetime.datetime
        The datetime object corresponding to the input string.

    Raises
    ------
    ValueError
        Raised if a string or datetime object is not passed.
    """
    if isinstance(value, datetime.datetime):
        return value

    if isinstance(value, str):
        return pd.to_datetime(value).to_pydatetime()

    raise ValueError("Input must be a datetime or string.")


@define
class FromDictMixin:
    """A Mixin class to allow for kwargs overloading when a data class doesn't
    have a specific parameter definied. This allows passing of larger dictionaries
    to a data class without throwing an error.

    Raises
    ------
    AttributeError
        Raised if the required class inputs are not provided.
    """

    @classmethod
    def from_dict(cls, data: dict):
        """Map a data dictionary to an `attrs`-defined class.

        TODO: Add an error to ensure that either none or all the parameters are passed

        Parameters
        ----------
            data : dict
                The data dictionary to be mapped.

        Returns
        -------
            cls : Any
                The `attrs`-defined class.
        """
        if TYPE_CHECKING:
            assert hasattr(cls, "__attrs_attrs__")
        # Get all parameters from the input dictionary that map to the class init
        kwargs = {
            a.name: data[a.name]
            for a in cls.__attrs_attrs__
            if a.name in data and a.init
        }

        # Map the inputs that must be provided:
        # 1) must be initialized
        # 2) no default value defined
        required_inputs = [
            a.name
            for a in cls.__attrs_attrs__
            if a.init and isinstance(a.default, attr._make._Nothing)  # type: ignore
        ]
        undefined = sorted(set(required_inputs) - set(kwargs))
        if undefined:
            raise AttributeError(
                f"The class defintion for {cls.__name__} is missing the following"
                f" inputs: {undefined}"
            )
        return cls(**kwargs)


@define(frozen=True, auto_attribs=True)
class Maintenance(FromDictMixin):
    """Data class to store maintenance data used in subassembly and cable modeling.

    Parameters
    ----------
    time : float
        Amount of time required to perform maintenance, in hours.
    materials : float
        Cost of materials required to perform maintenance, in USD.
    frequency : int | str
        Number of days, months, or years between events, see :py:attr:`frequency_basis`
        for further configuration. Defaults to days as the basis.
    service_equipment: list[str] | str
        Any combination of th following ``Equipment.capability`` options.

        - RMT: remote (no actual equipment BUT no special implementation)
        - DRN: drone
        - CTV: crew transfer vessel/vehicle
        - SCN: small crane (i.e., cherry picker)
        - MCN: medium crane (i.e., field support vessel)
        - LCN: large crane (i.e., heavy lift vessel)
        - CAB: cabling vessel/vehicle
        - DSV: diving support vessel
        - TOW: tugboat or towing equipment
        - AHV: anchor handling vessel (tugboat that doesn't trigger tow-to-port)
        - VSG: vessel support group (group of vessels required for single operation)
        - OFF: offsite equipment for interconnection or electrolyzer
    system_value : Union[int, float]
        Turbine replacement value. Used if the materials cost is a proportional cost.
    description : str
        A short text description to be used for logging.
    operation_reduction : float
        Performance reduction caused by the failure, between (0, 1]. Defaults to 0.

        .. warning:: As of v0.7, availability is very sensitive to the usage of this
            parameter, and so it should be used carefully.

    level : int, optional
        Severity level of the maintenance. Defaults to 0.
    frequency_basis : str, optional
        The basis of the frequency input. Defaults to "days". Must be one of the
        following inputs:

        - days: :py:attr:`frequency` corresponds to the number of days between events.
        - months: :py:attr:`frequency` corresponds to the number of months between
        events.

        - years: :py:attr:`frequency` corresponds to the number of years between events.
        - date-days: :py:attr:`frequency` corresponds to the exact number of days
        between events, starting with :py:attr:`start_date` (i.e. downtime does not
        impact timing).

        - date-months: :py:attr:`frequency` corresponds to the number of months between
        events, starting with :py:attr:`start_date` (i.e. downtime does not impact
        timing).

        - date-years: :py:attr:`frequency` corresponds to the number of years between
        events, starting with :py:attr:`start_date` (i.e. downtime does not impact
        timing).

    start_date : str, optional
        The date in "MM/DD/YYYY" or similarly legible format
        (``pandas.to_datetime(start_date)`` used to convert internally) of the first
        instance of the maintenance event. For instance, this allows for annual summer
        maintenance activities for reduced downtime of fleet-wide preventative
        maintenance, or for allowing a delayed start to certain activities (nothing
        in the first five years, then run on a regular schedule). Defaults to the
        frequency + simulation start date and is used for any
        :py:attr:`frequency_basis`.
    """

    time: float = field(converter=float)
    materials: float = field(converter=float)
    frequency: relativedelta | int = field(converter=int)
    service_equipment: list[str] = field(
        converter=convert_to_list_upper,
        validator=attrs.validators.deep_iterable(
            member_validator=attrs.validators.in_(VALID_EQUIPMENT),
            iterable_validator=attrs.validators.instance_of(list),
        ),
    )
    system_value: int | float = field(converter=float)
    description: str = field(default="routine maintenance", converter=str)
    frequency_basis: str = field(
        default="days",
        converter=(str.strip, str.lower),
        validator=attrs.validators.in_(
            (
                "days",
                "months",
                "years",
                "date-days",
                "date-months",
                "date-years",
            )
        ),
    )
    start_date: datetime.datetime | None = field(
        default=None,
        converter=converters.optional(to_datetime),
        validator=validators.optional(validators.instance_of(datetime.datetime)),
    )
    operation_reduction: float = field(default=0.0, converter=float)
    level: int = field(default=0, converter=int)
    request_id: str = field(init=False)
    replacement: bool = field(default=False, init=False)
    event_dates: list[datetime.datetime] = field(default=Factory(list), init=False)

    def __attrs_post_init__(self):
        """Convert frequency to hours (simulation time scale) and the equipment
        requirement to a list.
        """
        object.__setattr__(
            self,
            "materials",
            convert_ratio_to_absolute(self.materials, self.system_value),
        )

    def assign_id(self, request_id: str) -> None:
        """Assign a unique identifier to the request.

        Parameters
        ----------
        request_id : str
            The ``wombat.core.RepairManager`` generated identifier.
        """
        object.__setattr__(self, "request_id", request_id)

    def _update_event_timing(
        self, start: datetime.datetime, end: datetime.datetime, max_run_time: int
    ) -> None:
        """Creates the list of dates where a maintenance request should occur with a
        buffer to ensure events can't occur within the first 60% of the frequency limit,
        and so that the first event after the end timing (or at the exact end) is
        included to ensure there is no special handling required for calculating the
        final timeout.

        Parameters
        ----------
        start : datetime.datetime
            The starting date and time of the simulation
            (``WombatEnvironment.start_datetime``).
        end : datetime.datetime
            The ending date and time of the simulation
            (``WombatEnvironment.end_datetime``).
        max_run_time : datetime.datetime
            The maximum run time of the simulation, in hours
            (``WombatEnvironment.max_run_time``).

        Raises
        ------
        ValueError
            Raised if an invalid ``Maintenance.frequency_basis`` is used.
        """
        date_based = self.frequency_basis.startswith("date-")
        if self.start_date is None:
            object.__setattr__(self, "start_date", start)

        if TYPE_CHECKING:
            assert isinstance(self.start_date, datetime.datetime)

        # For events that should not occur, overwrite the user-passed timing settings
        # to ensure there is a single event scheduled for just after the simulation end
        n_frequency = deepcopy(self.frequency)
        if self.frequency == 0:
            diff = relativedelta(hours=max_run_time)
            object.__setattr__(self, "frequency", diff)
            object.__setattr__(self, "frequency_basis", "date-hours")
            object.__setattr__(self, "event_dates", [end + relativedelta(days=1)])
            return

        if not date_based:
            diff = relativedelta(**{self.frequency_basis: self.frequency})  # type: ignore
            object.__setattr__(self, "frequency", diff)
            if self.start_date < start and not date_based:
                object.__setattr__(self, "start_date", self.start_date + diff)
            return

        basis = self.frequency_basis.replace("date-", "")
        diff = relativedelta(**{basis: self.frequency})  # type: ignore
        years = end.year - min(self.start_date.year, start.year) + 1
        if TYPE_CHECKING:
            assert isinstance(n_frequency, int)
        match basis:
            case "days":
                periods = (years * 365) // n_frequency
            case "months":
                periods = (years * 12) // n_frequency
            case "years":
                periods = years // n_frequency
            case _:
                raise ValueError(f"Invalid `frequency_basis` for {self.description}.")

        _event_dates = [self.start_date + diff * i for i in range(periods + 2)]
        event_dates = []
        for date in _event_dates:
            if date > start:
                event_dates.append(date)
                if date >= end:
                    break

        object.__setattr__(self, "frequency", diff)
        object.__setattr__(self, "event_dates", event_dates)

    def _hours_to_next_date(self, now_date: datetime.datetime) -> float:
        """Determines the number of hours until the next date in the date-based
        frequency sequence.

        Parameters
        ----------
        now_date : float
            Corresponds to ``WombatEnvironment.simulation_time``.

        Returns
        -------
        float
            The number of hours until the next maintenance event.

        Raises
        ------
        ValueError
        """
        for date in self.event_dates:
            if date > now_date:
                return convert_dt_to_hours(date - now_date)
        raise RuntimeError("Setup did not produce an extra event for safety.")

    def hours_to_next_event(self, now_date: datetime.datetime) -> tuple[float, bool]:
        """Calculate the next time the maintenance event should occur, and if downtime
        should be discounted.

        Returns
        -------
        float
            Returns the number of hours until the next event.
        bool
            False indicates that accrued downtime should not be counted towards the
            failure, and True indicates that it should count towards the timing.
        """
        if self.frequency_basis.startswith("date"):
            return self._hours_to_next_date(now_date), True

        if TYPE_CHECKING:
            assert isinstance(self.frequency, datetime.datetime)

        if now_date < self.start_date:
            return convert_dt_to_hours(self.start_date - now_date), False
        return convert_dt_to_hours(now_date + self.frequency - now_date), False


@define(frozen=True, auto_attribs=True)
class Failure(FromDictMixin):
    """Data class to store failure data used in subassembly and cable modeling.

    Parameters
    ----------
    scale : float
        Weibull scale parameter for a failure classification.
    shape : float
        Weibull shape parameter for a failure classification.
    time : float
        Amount of time required to complete the repair, in hours.
    materials : float
        Cost of the materials required to complete the repair, in $USD.
    operation_reduction : float
        Performance reduction caused by the failure, between (0, 1].

        .. warning:: As of v0.7, availability is very sensitive to the usage of this
            parameter, and so it should be used carefully.

    level : int, optional
        Level of severity, will be generated in the ``ComponentData.create_severities``
        method.
    service_equipment: list[str] | str
        Any combination of the following ``Equipment.capability`` options:

        - RMT: remote (no actual equipment BUT no special implementation)
        - DRN: drone
        - CTV: crew transfer vessel/vehicle
        - SCN: small crane (i.e., cherry picker)
        - MCN: medium crane (i.e., field support vessel)
        - LCN: large crane (i.e., heavy lift vessel)
        - CAB: cabling vessel/vehicle
        - DSV: diving support vessel
        - TOW: tugboat or towing equipment
        - AHV: anchor handling vessel (tugboat that doesn't trigger tow-to-port)
        - VSG: vessel support group (group of vessels required for single operation)
        - OFF: offsite equipment for interconnection or electrolyzer
    system_value : Union[int, float]
        Turbine replacement value. Used if the materials cost is a proportional cost.
    replacement : bool
        True if triggering the failure requires a subassembly replacement, False, if
        only a repair is necessary. Defaults to False
    description : str
        A short text description to be used for logging.
    rng : np.random._generator.Generator

        .. note:: Do not provide this, it comes from
            :py:class:`wombat.core.environment.WombatEnvironment`

        The shared random generator used for the Weibull sampling. This is fed through
        the simulation environment to ensure consistent seeding between simulations.
    """

    scale: float = field(converter=float)
    shape: float = field(converter=float)
    time: float = field(converter=float)
    materials: float = field(converter=float)
    operation_reduction: float = field(converter=float)
    level: int = field(converter=int)
    service_equipment: list[str] | str = field(
        converter=convert_to_list_upper,
        validator=attrs.validators.deep_iterable(
            member_validator=attrs.validators.in_(VALID_EQUIPMENT),
            iterable_validator=attrs.validators.instance_of(list),
        ),
    )
    system_value: int | float = field(converter=float)
    rng: np.random._generator.Generator = field(
        eq=False,
        validator=attrs.validators.instance_of(np.random._generator.Generator),
    )
    replacement: bool = field(default=False, converter=bool)
    description: str = field(default="failure", converter=str)
    request_id: str = field(init=False)

    def __attrs_post_init__(self):
        """Create the actual Weibull distribution and converts equipment requirements
        to a list.
        """
        object.__setattr__(
            self,
            "service_equipment",
            convert_to_list(self.service_equipment, str.upper),
        )
        object.__setattr__(
            self,
            "materials",
            convert_ratio_to_absolute(self.materials, self.system_value),
        )

    def hours_to_next_event(self) -> float | None:
        """Sample the next time to failure in a Weibull distribution. If the ``scale``
        and ``shape`` parameters are set to 0, then the model will return ``None`` to
        cause the subassembly to timeout to the end of the simulation.

        Returns
        -------
        float | None
            Returns ``None`` for a non-modelled failure, or the time until the next
            simulated failure.
        """
        if self.scale == self.shape == 0:
            return None

        return self.rng.weibull(self.shape, size=1)[0] * self.scale * HOURS_IN_YEAR

    def assign_id(self, request_id: str) -> None:
        """Assign a unique identifier to the request.

        Parameters
        ----------
        request_id : str
            The ``wombat.core.RepairManager`` generated identifier.
        """
        object.__setattr__(self, "request_id", request_id)


@define(frozen=True, auto_attribs=True)
class SubassemblyData(FromDictMixin):
    """Data storage and validation class for the subassemblies.

    Parameters
    ----------
    name : str
        Name of the component/subassembly.
    maintenance : list[dict[str, float | str]]
        List of the maintenance classification dictionaries. This will be converted
        to a list of ``Maintenance`` objects in the post initialization hook.
    failures : list[dict[str, float | str]]
        List of failure configuration dictionaries that will be individually converted
        to a list of ``Failure`` objects in the post initialization hook.
    system_value : int | float
        Turbine's cost of replacement. Used in case percentages of turbine cost are used
        in place of an absolute cost.
    """

    name: str = field(converter=str)
    system_value: int | float = field(converter=float)
    rng: np.random._generator.Generator = field(
        validator=attrs.validators.instance_of(np.random._generator.Generator)
    )
    maintenance: list[Maintenance | dict[str, float | str]] = field(
        converter=attrs.Converter(convert_maintenance_list, takes_self=True)
    )
    failures: list[Failure | dict[str, float | str]] = field(
        converter=attrs.Converter(convert_failure_list, takes_self=True)
    )


@define(frozen=True, auto_attribs=True)
class RepairRequest(FromDictMixin):
    """Repair/Maintenance request data class.

    Parameters
    ----------
    system_id : str
        ``System.id``.
    system_name : str
        ``System.name``.
    subassembly_id : str
        ``Subassembly.id``.
    subassembly_name : str
        ``Subassembly.name``.
    severity_level : int
        ``Maintenance.level`` or ``Failure.level``.
    details : Failure | Maintenance
        The actual data class.
    cable : bool
        Indicator that the request is for a cable, by default False.
    upstream_turbines : list[str]
        The cable's upstream turbines, by default []. No need to use this if
        ``cable`` == False.
    upstream_cables : list[str]
        The cable's upstream cables, by default []. No need to use this if
        ``cable`` == False.
    """

    system_id: str = field(converter=str)
    system_name: str = field(converter=str)
    subassembly_id: str = field(converter=str)
    subassembly_name: str = field(converter=str)
    severity_level: int = field(converter=int)
    details: Failure | Maintenance = field(
        validator=attrs.validators.instance_of((Failure, Maintenance))
    )
    cable: bool = field(default=False, converter=bool, kw_only=True)
    upstream_turbines: list[str] = field(default=Factory(list), kw_only=True)
    upstream_cables: list[str] = field(default=Factory(list), kw_only=True)
    prior_operating_level: float = field(
        default=1, kw_only=True, validator=validate_0_1_inclusive
    )
    request_id: str = field(init=False)

    def assign_id(self, request_id: str) -> None:
        """Assign a unique identifier to the request.

        Parameters
        ----------
        request_id : str
            The ``wombat.core.RepairManager`` generated identifier.
        """
        object.__setattr__(self, "request_id", request_id)
        self.details.assign_id(request_id)

    def __eq__(self, other) -> bool:
        """Redefines the equality method to only check for the ``request_id``."""
        return self.request_id == other.request_id


@define(frozen=True, auto_attribs=True)
class ServiceCrew(FromDictMixin):
    """An internal data class for the indivdual crew units that are on the servicing
    equipment.

    Parameters
    ----------
    n_day_rate: int
        Number of salaried workers.
    day_rate: float
        Day rate for salaried workers, in USD.
    n_hourly_rate: int
        Number of hourly/subcontractor workers.
    hourly_rate: float
        Hourly labor rate for subcontractors, in USD.
    """

    n_day_rate: int = field(converter=int)
    day_rate: float = field(converter=float)
    n_hourly_rate: int = field(converter=int)
    hourly_rate: float = field(converter=float)


class DateLimitsMixin:
    """Base servicing equpment dataclass. Only meant to reduce repeated code across the
    ``ScheduledServiceEquipmentData`` and ``UnscheduledServiceEquipmentData`` classes.
    """

    # MyPy type hints
    port_distance: float = field(converter=float)
    non_operational_start: datetime.datetime = field(converter=parse_date)
    non_operational_end: datetime.datetime = field(converter=parse_date)
    reduced_speed_start: datetime.datetime = field(converter=parse_date)
    reduced_speed_end: datetime.datetime = field(converter=parse_date)

    def _set_environment_shift(self, start: int, end: int) -> None:
        """Set the ``workday_start`` and ``workday_end`` to the environment's values.

        Parameters
        ----------
        start : int
            Starting hour of a workshift.
        end : int
            Ending hour of a workshift.
        """
        object.__setattr__(self, "workday_start", start)
        object.__setattr__(self, "workday_end", end)
        if self.workday_start == 0 and self.workday_end == 24:  # type: ignore
            object.__setattr__(self, "non_stop_shift", True)

    def _set_port_distance(self, distance: int | float | None) -> None:
        """Set ``port_distance`` from the environment's or port's variables.

        Parameters
        ----------
        distance : int | float
            The distance to port that must be traveled for servicing equipment.
        """
        if distance is None:
            return
        if distance <= 0:
            return
        if self.port_distance <= 0:
            object.__setattr__(self, "port_distance", float(distance))

    def _compare_dates(
        self,
        new_start: datetime.datetime | None,
        new_end: datetime.datetime | None,
        which: str,
    ) -> tuple[datetime.datetime | None, datetime.datetime | None]:
        """Compare the orignal and newly input starting ane ending date for either the
        non-operational date range or the reduced speed date range.

        Parameters
        ----------
        new_start : datetime.datetime | None
            The overriding start date if it is an earlier date than the original.
        new_end : datetime.datetime | None
            The overriding end date if it is a later date than the original.
        which : str
            One of "reduced_speed" or "non_operational"

        Returns
        -------
        tuple[datetime.datetime | None, datetime.datetime | None]
            The more conservative date pair between the new values and original values.

        Raises
        ------
        ValueError
            Raised if an invalid value to ``which`` is provided.
        """
        if which in ("reduced_speed", "non_operational"):
            original_start = getattr(self, f"{which}_start")
            original_end = getattr(self, f"{which}_end")
        else:
            raise ValueError(
                "`which` must be one of 'reduced_speed' or 'non_operational'."
            )

        if original_start is not None:
            if new_start is not None:
                new_start = min(new_start, original_start)
            else:
                new_start = original_start
        else:
            object.__setattr__(self, f"{which}_start", new_start)

        if original_end is not None:
            if new_end is not None:
                new_end = max(new_end, original_end)
            else:
                new_end = original_end
        else:
            object.__setattr__(self, f"{which}_end", new_end)

        return new_start, new_end

    def set_non_operational_dates(
        self,
        start_date: datetime.datetime | None = None,
        start_year: int | None = None,
        end_date: datetime.datetime | None = None,
        end_year: int | None = None,
    ) -> None:
        """Create an annualized list of dates where servicing equipment should be
        unavailable. Takes a a ``start_year`` and ``end_year`` to determine how many
        years should be covered.

        Parameters
        ----------
        start_date : datetime.datetime | None
            The starting date for the annual date range of non-operational dates, by
            default None.
        start_year : int | None
            The first year that has a non-operational date range, by default None.
        end_date : datetime.datetime | None
            The ending date for the annual range of non-operational dates, by default
            None.
        end_year : int | None
            The last year that should have a non-operational date range, by default
            None.

        Raises
        ------
        ValueError
            Raised if the starting and ending dates are the same date.
        """
        start_date, end_date = self._compare_dates(
            start_date, end_date, "non_operational"
        )
        object.__setattr__(self, "non_operational_start", start_date)
        object.__setattr__(self, "non_operational_end", end_date)

        # Check that the base dates are valid
        if self.non_operational_start is None or self.non_operational_end is None:
            object.__setattr__(
                self, "non_operational_dates", np.empty(0, dtype="object")
            )
            object.__setattr__(self, "non_operational_dates_set", set())
            return

        # Check that the input year range is valid
        if not isinstance(start_year, int):
            raise ValueError(
                f"Input to `start_year`: {start_year}, must be an integer."
            )
        if not isinstance(end_year, int):
            raise ValueError(f"Input to `end_year`: {end_year}, must be an integer.")
        if end_year < start_year:
            raise ValueError(
                "`start_year`: {start_year}, must less than or equal to the"
                f" `end_year`: {end_year}"
            )

        # Create the date range
        dates = annualized_date_range(
            self.non_operational_start, start_year, self.non_operational_end, end_year
        )
        object.__setattr__(self, "non_operational_dates", dates)
        object.__setattr__(self, "non_operational_dates_set", set(dates))

        # Update the operating dates field to ensure there is no overlap
        if hasattr(self, "operating_dates") and hasattr(self, "non_operational_dates"):
            operating = np.setdiff1d(self.operating_dates, self.non_operational_dates)
            object.__setattr__(self, "operating_dates", operating)
            object.__setattr__(self, "operating_dates_set", set(operating))

    def set_reduced_speed_parameters(
        self,
        start_date: datetime.datetime | None = None,
        start_year: int | None = None,
        end_date: datetime.datetime | None = None,
        end_year: int | None = None,
        speed: float = 0.0,
    ) -> None:
        """Create an annualized list of dates where servicing equipment should be
        operating with reduced speeds. The passed ``start_date``, ``end_date``, and
        ``speed`` will override provided values if they are more conservative than the
        current settings, or a value for ``speed`` will only override the existing value
        if the passed value is slower. Takes a ``start_year`` and ``end_year`` to
        determine how many years should be covered by this setting.

        Parameters
        ----------
        start_date : datetime.datetime | None
            The starting date for the annual date range of reduced speeds, by default
            None.
        start_year : int | None
            The first year that has a reduced speed date range, by default None.
        end_date : datetime.datetime | None
            The ending date for the annual range of reduced speeds, by default None.
        end_year : int | None
            The last year that should have a reduced speed date range, by default None.
        speed : float
            The maximum operating speed under a speed-restricted scenario.

        Raises
        ------
        ValueError
            Raised if the starting and ending dates are the same date.
        """
        # Check that the base dates are valid and override if no values were provided
        # or if the new value is more conservative than the originally provided value
        start_date, end_date = self._compare_dates(
            start_date, end_date, "reduced_speed"
        )
        object.__setattr__(self, "reduced_speed_start", start_date)
        object.__setattr__(self, "reduced_speed_end", end_date)

        if start_date is None or end_date is None:
            object.__setattr__(self, "reduced_speed_dates", np.empty(0, dtype="object"))
            object.__setattr__(self, "reduced_speed_dates_set", set())
            return

        # Check that the input year range is valid
        if not isinstance(start_year, int):
            raise ValueError(
                f"Input to `start_year`: {start_year}, must be an integer."
            )
        if not isinstance(end_year, int):
            raise ValueError(f"Input to `end_year`: {end_year}, must be an integer.")
        if end_year < start_year:
            raise ValueError(
                "`start_year`: {start_year}, must less than or equal to the"
                f" `end_year`: {end_year}"
            )

        # Create the date range
        dates = annualized_date_range(
            self.reduced_speed_start, start_year, self.reduced_speed_end, end_year
        )
        object.__setattr__(self, "reduced_speed_dates", dates)
        object.__setattr__(self, "reduced_speed_dates_set", set(dates))

        # Update the reduced speed if none was originally provided
        if TYPE_CHECKING:
            assert hasattr(self, "reduced_speed")  # mypy helper
        if speed != 0 and (self.reduced_speed == 0 or speed < self.reduced_speed):
            object.__setattr__(self, "reduced_speed", speed)


@define(frozen=True, auto_attribs=True)
class ScheduledServiceEquipmentData(FromDictMixin, DateLimitsMixin):
    """The data class specification for servicing equipment that will use a
    pre-scheduled basis for returning to site.

    Parameters
    ----------
    name: str
        Name of the piece of servicing equipment.
    equipment_rate: float
        Day rate for the equipment/vessel, in USD.
    n_crews : int
        Number of crew units for the equipment.

        .. note:: The input to this does not matter yet, as multi-crew functionality
            is not yet implemented.

    crew : ServiceCrew
        The crew details, see :py:class:`ServiceCrew` for more information. Dictionary
        of labor costs with the following: ``n_day_rate``, ``day_rate``,
        ``n_hourly_rate``, and ``hourly_rate``.
    start_month : int
        The day to start operations for the rig and crew.
    start_day : int
        The month to start operations for the rig and crew.
    start_year : int
        The year to start operations for the rig and crew.
    end_month : int
        The month to end operations for the rig and crew.
    end_day : int
        The day to end operations for the rig and crew.
    end_year : int
        The year to end operations for the rig and crew.

        .. note:: if the rig comes annually, then the enter the year for the last year
            that the rig and crew will be available.

    capability : str
        The type of capabilities the equipment contains. Must be one of:

        - RMT: remote (no actual equipment BUT no special implementation)
        - DRN: drone
        - CTV: crew transfer vessel/vehicle
        - SCN: small crane (i.e., cherry picker)
        - MCN: medium crane (i.e., field support vessel)
        - LCN: large crane (i.e., heavy lift vessel)
        - CAB: cabling vessel/vehicle
        - DSV: diving support vessel
        - AHV: anchor handling vessel (tugboat that doesn't trigger tow-to-port)
        - VSG: vessel support group (group of vessels required for single operation)
        - OFF: offsite equipment for interconnection or electrolyzer

        Please note that "TOW" is unavailable for scheduled servicing equipment
    mobilization_cost : float
        Cost to mobilize the rig and crew.
    mobilization_days : int
        Number of days it takes to mobilize the equipment.
    speed : float
        Maximum transit speed, km/hr.
    speed_reduction_factor : flaot
        Reduction factor for traveling in inclement weather, default 0. When 0, travel
        is stopped when either `max_windspeed_transport` or `max_waveheight_transport`
        is reached, and when 1, `speed` is used.
    max_windspeed_transport : float
        Maximum windspeed for safe transport, m/s.
    max_windspeed_repair : float
        Maximum windspeed for safe operations, m/s.
    max_waveheight_transport : float
        Maximum waveheight for safe transport, m, default 1000 (land-based).
    max_waveheight_repair : float
        Maximum waveheight for safe operations, m, default 1000 (land-based).
    workday_start : int
        The starting hour of a workshift, in 24 hour time.
    workday_end : int
        The ending hour of a workshift, in 24 hour time.
    crew_transfer_time : float
        The number of hours it takes to transfer the crew from the equipment to the
        system, e.g. how long does it take to transfer the crew from the CTV to the
        turbine, default 0.
    onsite : bool
        Indicator for if the servicing equipment and crew are based onsite.

        .. note:: If based onsite, be sure that the start and end dates represent the
            first and last day/month of the year, respectively, and the start and end
            years represent the fist and last year in the weather file.

    method : str
        Determines if the equipment will do all maximum severity repairs first or do all
        the repairs at one turbine before going to the next, by default severity. Must
        be one of "severity" or "turbine".
    port_distance : int | float
        The distance, in km, the equipment must travel to go between port and site, by
        default 0.
    non_operational_start : str | datetime.datetime | None
        The starting month and day, e.g., MM/DD, M/D, MM-DD, etc. for an annualized
        period of prohibited operations. When defined at the environment level, an
        undefined or later starting date will be overridden, by default None.
    non_operational_end : str | datetime.datetime | None
        The ending month and day, e.g., MM/DD, M/D, MM-DD, etc. for an annualized
        period of prohibited operations. When defined at the environment level, an
        undefined or earlier ending date will be overridden, by default None.
    reduced_speed_start : str | datetime.datetime | None
        The starting month and day, e.g., MM/DD, M/D, MM-DD, etc. for an annualized
        period of reduced speed operations. When defined at the environment level, an
        undefined or later starting date will be overridden, by default None.
    reduced_speed_end : str | datetime.datetime | None
        The ending month and day, e.g., MM/DD, M/D, MM-DD, etc. for an annualized
        period of reduced speed operations. When defined at the environment level, an
        undefined or earlier ending date will be overridden, by default None.
    reduced_speed : float
        The maximum operating speed during the annualized reduced speed operations.
        When defined at the environment level, an undefined or faster value will be
        overridden, by default 0.0.
    """

    name: str = field(converter=str)
    equipment_rate: float = field(converter=float)
    n_crews: int = field(converter=int)
    crew: ServiceCrew = field(converter=ServiceCrew.from_dict)
    capability: list[str] = field(
        converter=convert_to_list_upper,
        validator=attrs.validators.deep_iterable(
            member_validator=attrs.validators.in_(VALID_EQUIPMENT),
            iterable_validator=attrs.validators.instance_of(list),
        ),
    )
    speed: float = field(converter=float, validator=attrs.validators.gt(0))
    max_windspeed_transport: float = field(converter=float)
    max_windspeed_repair: float = field(converter=float)

    mobilization_cost: float = field(default=0, converter=float)
    mobilization_days: int = field(default=0, converter=int)
    max_waveheight_transport: float = field(default=1000.0, converter=float)
    max_waveheight_repair: float = field(default=1000.0, converter=float)
    workday_start: int = field(default=-1, converter=int, validator=valid_hour)
    workday_end: int = field(default=-1, converter=int, validator=valid_hour)
    crew_transfer_time: float = field(converter=float, default=0.0)
    speed_reduction_factor: float = field(
        default=0.0, converter=float, validator=validate_0_1_inclusive
    )
    port_distance: float = field(default=0.0, converter=float)
    onsite: bool = field(default=False, converter=bool)
    method: str = field(
        default="severity",
        converter=[str, str.lower],
        validator=attrs.validators.in_(["turbine", "severity"]),
    )
    start_month: int = field(
        default=-1, converter=int, validator=attrs.validators.ge(0)
    )
    start_day: int = field(default=-1, converter=int, validator=attrs.validators.ge(0))
    start_year: int = field(default=-1, converter=int, validator=attrs.validators.ge(0))
    end_month: int = field(default=-1, converter=int, validator=attrs.validators.ge(0))
    end_day: int = field(default=-1, converter=int, validator=attrs.validators.ge(0))
    end_year: int = field(default=-1, converter=int, validator=attrs.validators.ge(0))
    strategy: str = field(
        default="scheduled", validator=attrs.validators.in_(["scheduled"])
    )
    operating_dates: np.ndarray = field(factory=list, init=False)
    operating_dates_set: set = field(factory=set, init=False)

    non_operational_start: datetime.datetime = field(default=None, converter=parse_date)
    non_operational_end: datetime.datetime = field(
        default=None, converter=parse_date, validator=check_start_stop_dates
    )
    reduced_speed_start: datetime.datetime = field(default=None, converter=parse_date)
    reduced_speed_end: datetime.datetime = field(
        default=None, converter=parse_date, validator=check_start_stop_dates
    )
    reduced_speed: float = field(default=0, converter=float)
    non_operational_dates: pd.DatetimeIndex = field(factory=list, init=False)
    non_operational_dates_set: pd.DatetimeIndex = field(factory=set, init=False)
    reduced_speed_dates: pd.DatetimeIndex = field(factory=set, init=False)
    non_stop_shift: bool = field(default=False, init=False)

    def create_date_range(self) -> np.ndarray:
        """Create an ``np.ndarray`` of valid operational dates."""
        start_date = datetime.datetime(
            self.start_year, self.start_month, self.start_day
        )

        # If `onsite` is True, then create the range in one go because there should be
        # no discrepancies in the range.
        # Othewise, create a specified date range between two dates in the year range.
        if self.onsite:
            end_date = datetime.datetime(self.end_year, self.end_month, self.end_day)
            date_range = pd.date_range(start_date, end_date).date
        else:
            date_range = annual_date_range(
                self.start_day,
                self.end_day,
                self.start_month,
                self.end_month,
                self.start_year,
                self.end_year,
            )
        return date_range

    def __attrs_post_init__(self) -> None:
        """Post-initialization."""
        object.__setattr__(self, "operating_dates", self.create_date_range())
        object.__setattr__(self, "operating_dates_set", set(self.operating_dates))
        if self.workday_start == 0 and self.workday_end == 24:
            object.__setattr__(self, "non_stop_shift", True)


@define(frozen=True, auto_attribs=True)
class UnscheduledServiceEquipmentData(FromDictMixin, DateLimitsMixin):
    """The data class specification for servicing equipment that will use either a
    basis of windfarm downtime or total number of requests serviceable by the equipment.

    Parameters
    ----------
    name: str
        Name of the piece of servicing equipment.
    equipment_rate: float
        Day rate for the equipment/vessel, in USD.
    n_crews : int
        Number of crew units for the equipment.

        .. note: the input to this does not matter yet, as multi-crew functionality
            is not yet implemented.

    crew : ServiceCrew
        The crew details, see :py:class:`ServiceCrew` for more information. Dictionary
        of labor costs with the following: ``n_day_rate``, ``day_rate``,
        ``n_hourly_rate``, and ``hourly_rate``.
    charter_days : int
        The number of days the servicing equipment can be chartered for.
    capability : str
        The type of capabilities the equipment contains. Must be one of:

        - RMT: remote (no actual equipment BUT no special implementation)
        - DRN: drone
        - CTV: crew transfer vessel/vehicle
        - SCN: small crane (i.e., cherry picker)
        - MCN: medium crane (i.e., field support vessel)
        - LCN: large crane (i.e., heavy lift vessel)
        - CAB: cabling vessel/vehicle
        - DSV: diving support vessel
        - TOW: tugboat or towing equipment
        - AHV: anchor handling vessel (tugboat that doesn't trigger tow-to-port)
        - VSG: vessel support group (group of vessels required for single operation)
        - OFF: offsite equipment for interconnection or electrolyzer
    speed : float
        Maximum transit speed, km/hr.
    tow_speed : float
        The maximum transit speed when towing, km/hr.

        .. note:: This is only required for when the servicing equipment is tugboat
            enabled for a tow-to-port scenario (capability = "TOW")

    speed_reduction_factor : flaot
        Reduction factor for traveling in inclement weather, default 0. When 0, travel
        is stopped when either `max_windspeed_transport` or `max_waveheight_transport`
        is reached, and when 1, `speed` is used.
    max_windspeed_transport : float
        Maximum windspeed for safe transport, m/s.
    max_windspeed_repair : float
        Maximum windspeed for safe operations, m/s.
    max_waveheight_transport : float
        Maximum waveheight for safe transport, m, default 1000 (land-based).
    max_waveheight_repair : float
        Maximum waveheight for safe operations, m, default 1000 (land-based).
    mobilization_cost : float
        Cost to mobilize the rig and crew, default 0.
    mobilization_days : int
        Number of days it takes to mobilize the equipment, default 0.
    strategy : str
        For any unscheduled maintenance servicing equipment, this determines the
        strategy for dispatching. Should be on of "downtime" or "requests".
    strategy_threshold : str
        For downtime-based scenarios, this is based on the operating level, and should
        be in the range (0, 1). For reqest-based scenarios, this is the maximum number
        of requests that are allowed to build up for any given type of unscheduled
        servicing equipment, should be an integer >= 1.
    workday_start : int
        The starting hour of a workshift, in 24 hour time.
    workday_end : int
        The ending hour of a workshift, in 24 hour time.
    crew_transfer_time : float
        The number of hours it takes to transfer the crew from the equipment to the
        system, e.g. how long does it take to transfer the crew from the CTV to the
        turbine, default 0.
    onsite : bool
        Indicator for if the rig and crew are based onsite.

        .. note:: if the rig and crew are onsite be sure that the start and end dates
            represent the first and last day/month of the year, respectively, and the
            start and end years represent the fist and last year in the weather file.

    method : str
        Determines if the ship will do all maximum severity repairs first or do all
        the repairs at one turbine before going to the next, by default severity.
        Should by one of "severity" or "turbine".
    unmoor_hours : int | float
        The number of hours required to unmoor a floating offshore wind turbine in order
        to tow it to port, by default 0.

        .. note:: Required for the tugboat/towing capability, otherwise unused.

    reconnection_hours : int | float
        The number of hours required to reconnect a floating offshore wind turbine after
        being towed back to site, by default 0.

        .. note:: Required for the tugboat/towing capability, otherwise unused.

    port_distance : int | float
        The distance, in km, the equipment must travel to go between port and site, by
        default 0.
    non_operational_start : str | datetime.datetime | None
        The starting month and day, e.g., MM/DD, M/D, MM-DD, etc. for an annualized
        period of prohibited operations. When defined at the environment level or the
        port level, if a tugboat, an undefined or later starting date will be
        overridden, by default None.
    non_operational_end : str | datetime.datetime | None
        The ending month and day, e.g., MM/DD, M/D, MM-DD, etc. for an annualized
        period of prohibited operations. When defined at the environment level or the
        port level, if a tugboat, an undefined or earlier ending date will be
        overridden, by default None.
    reduced_speed_start : str | datetime.datetime | None
        The starting month and day, e.g., MM/DD, M/D, MM-DD, etc. for an annualized
        period of reduced speed operations. When defined at the environment level or the
        port level, if a tugboat, an undefined or later starting date will be
        overridden, by default None.
    reduced_speed_end : str | datetime.datetime | None
        The ending month and day, e.g., MM/DD, M/D, MM-DD, etc. for an annualized
        period of reduced speed operations. When defined at the environment level or the
        port level, if a tugboat, an undefined or earlier ending date will be
        overridden, by default None.
    reduced_speed : float
        The maximum operating speed during the annualized reduced speed operations.
        When defined at the environment level, an undefined or faster value will be
        overridden, by default 0.0.
    """

    name: str = field(converter=str)
    equipment_rate: float = field(converter=float)
    n_crews: int = field(converter=int)
    crew: ServiceCrew = field(converter=ServiceCrew.from_dict)
    capability: list[str] = field(
        converter=convert_to_list_upper,
        validator=attrs.validators.deep_iterable(
            member_validator=attrs.validators.in_(VALID_EQUIPMENT),
            iterable_validator=attrs.validators.instance_of(list),
        ),
    )
    speed: float = field(converter=float, validator=attrs.validators.gt(0))
    max_windspeed_transport: float = field(converter=float)
    max_windspeed_repair: float = field(converter=float)
    mobilization_cost: float = field(default=0, converter=float)
    mobilization_days: int = field(default=0, converter=int)
    max_waveheight_transport: float = field(default=1000.0, converter=float)
    max_waveheight_repair: float = field(default=1000.0, converter=float)
    workday_start: int = field(default=-1, converter=int, validator=valid_hour)
    workday_end: int = field(default=-1, converter=int, validator=valid_hour)
    crew_transfer_time: float = field(converter=float, default=0.0)
    speed_reduction_factor: float = field(
        default=0.0, converter=float, validator=validate_0_1_inclusive
    )
    port_distance: float = field(default=0.0, converter=float)
    onsite: bool = field(default=False, converter=bool)
    method: str = field(  # type: ignore
        default="severity",
        converter=[str, str.lower],
        validator=attrs.validators.in_(["turbine", "severity"]),
    )
    strategy: str | None = field(
        default="unscheduled",
        converter=clean_string_input,
        validator=attrs.validators.in_(UNSCHEDULED_STRATEGIES),
    )
    strategy_threshold: int | float = field(default=-1, converter=float)
    charter_days: int = field(
        default=-1, converter=int, validator=attrs.validators.gt(0)
    )
    tow_speed: float = field(
        default=1, converter=float, validator=attrs.validators.gt(0)
    )
    unmoor_hours: int | float = field(default=0, converter=float)
    reconnection_hours: int | float = field(default=0, converter=float)
    non_operational_start: datetime.datetime = field(default=None, converter=parse_date)
    non_operational_end: datetime.datetime = field(default=None, converter=parse_date)
    reduced_speed_start: datetime.datetime = field(default=None, converter=parse_date)
    reduced_speed_end: datetime.datetime = field(default=None, converter=parse_date)
    reduced_speed: float = field(default=0, converter=float)
    non_operational_dates: pd.DatetimeIndex = field(factory=list, init=False)
    non_operational_dates_set: pd.DatetimeIndex = field(factory=set, init=False)
    reduced_speed_dates: pd.DatetimeIndex = field(factory=set, init=False)
    non_stop_shift: bool = field(default=False, init=False)

    @strategy_threshold.validator  # type: ignore
    def _validate_threshold(
        self,
        attribute: Attribute,  # pylint: disable=W0613
        value: int | float,
    ) -> None:
        """Ensure a valid threshold is provided for a given ``strategy``."""
        if self.strategy == "downtime":
            if value <= 0 or value >= 1:
                raise ValueError(
                    "Downtime-based strategies must have a ``strategy_threshold``",
                    "between 0 and 1, non-inclusive!",
                )
        if self.strategy == "requests":
            if value <= 0:
                raise ValueError(
                    "Requests-based strategies must have a ``strategy_threshold``",
                    "greater than 0!",
                )

    def __attrs_post_init__(self) -> None:
        """Post-initialization hook."""
        if self.workday_start == 0 and self.workday_end == 24:
            object.__setattr__(self, "non_stop_shift", True)


@define(frozen=True, auto_attribs=True)
class ServiceEquipmentData(FromDictMixin):
    """Helps to determine the type ServiceEquipment that should be used, based on the
    repair strategy for its operation. See
    :py:class:`~data_classes.ScheduledServiceEquipmentData` or
    :py:class:`~data_classes.UnscheduledServiceEquipmentData` for more details on each
    classifcation.

    Parameters
    ----------
    data_dict : dict
        The dictionary that will be used to create the appropriate ServiceEquipmentData.
        This should contain a field called 'strategy' with either "scheduled" or
        "unscheduled" as a value if strategy is not provided as a keyword argument.
    strategy : str, optional
        Should be one of "scheduled", "requests", "downtime". If nothing is provided,
        the equipment configuration will be checked.

    Raises
    ------
    ValueError
        Raised if ``strategy`` is not one of "scheduled" or "unscheduled".

    Examples
    --------
    The below workflow is how a new data
    :py:class:`~data_classes.ScheduledServiceEquipmentData` object could be created via
    a generic/routinized creation method, and is how the
    :py:class:`~service_equipment.ServiceEquipment`'s ``__init__`` method creates the
    settings data.

    >>> from wombat.core.data_classes import  ServiceEquipmentData
    >>>
    >>> data_dict = {
    >>>     "name": "Crew Transfer Vessel 1",
    >>>     "equipment_rate": 1750,
    >>>     "start_month": 1,
    >>>     "start_day": 1,
    >>>     "end_month": 12,
    >>>     "end_day": 31,
    >>>     "start_year": 2002,
    >>>     "end_year": 2014,
    >>>     "onsite": True,
    >>>     "capability": "CTV",
    >>>     "max_severity": 10,
    >>>     "mobilization_cost": 0,
    >>>     "mobilization_days": 0,
    >>>     "speed": 37.04,
    >>>     "max_windspeed_transport": 99,
    >>>     "max_windspeed_repair": 99,
    >>>     "max_waveheight_transport": 1.5,
    >>>     "max_waveheight_repair": 1.5,
    >>>     "strategy": scheduled,
    >>>     "crew_transfer_time": 0.25,
    >>>     "n_crews": 1,
    >>>     "crew": {
    >>>         "day_rate": 0,
    >>>         "n_day_rate": 0,
    >>>         "hourly_rate": 0,
    >>>         "n_hourly_rate": 0,
    >>>     },
    >>> }
    >>> equipment = ServiceEquipmentData(data_dict).determine_type()
    >>> type(equipment)
    """

    data_dict: dict
    strategy: str | None = field(
        kw_only=True, default=None, converter=clean_string_input
    )

    def __attrs_post_init__(self):
        """Post-initialization."""
        if self.strategy is None:
            object.__setattr__(
                self, "strategy", clean_string_input(self.data_dict["strategy"])
            )
        if self.strategy not in VALID_STRATEGIES:
            raise ValueError(
                f"ServiceEquipment strategy should be one of {VALID_STRATEGIES};"
                f" input: {self.strategy}."
            )

    def determine_type(
        self,
    ) -> ScheduledServiceEquipmentData | UnscheduledServiceEquipmentData:
        """Generate the appropriate ServiceEquipmentData variation.

        Returns
        -------
        Union[ScheduledServiceEquipmentData, UnscheduledServiceEquipmentData]
            The appropriate ``xxServiceEquipmentData`` schema depending on the strategy
            the ``ServiceEquipment`` will use.
        """
        if self.strategy == "scheduled":
            return ScheduledServiceEquipmentData.from_dict(self.data_dict)
        elif self.strategy in UNSCHEDULED_STRATEGIES:
            return UnscheduledServiceEquipmentData.from_dict(self.data_dict)
        else:
            # This should not be able to be reached
            raise ValueError("Invalid strategy provided!")


@define(auto_attribs=True)
class EquipmentMap:
    """Internal mapping for servicing equipment strategy information."""

    strategy_threshold: int | float
    equipment: ServiceEquipment  # noqa: F821


@define(auto_attribs=True)
class StrategyMap:
    """Internal mapping for equipment capabilities and their data."""

    CTV: list[EquipmentMap] = field(factory=list)
    SCN: list[EquipmentMap] = field(factory=list)
    MCN: list[EquipmentMap] = field(factory=list)
    LCN: list[EquipmentMap] = field(factory=list)
    CAB: list[EquipmentMap] = field(factory=list)
    RMT: list[EquipmentMap] = field(factory=list)
    DRN: list[EquipmentMap] = field(factory=list)
    DSV: list[EquipmentMap] = field(factory=list)
    TOW: list[EquipmentMap] = field(factory=list)
    AHV: list[EquipmentMap] = field(factory=list)
    VSG: list[EquipmentMap] = field(factory=list)
    OFF: list[EquipmentMap] = field(factory=list)
    is_running: bool = field(default=False, init=False)

    def update(
        self,
        capability: str,
        threshold: int | float,
        equipment: ServiceEquipment,  # noqa: F821
    ) -> None:
        """Update the strategy mapping between capability types and the
        available ``ServiceEquipment`` objects.

        Parameters
        ----------
        capability : str
            The ``equipment``'s capability.
        threshold : int | float
            The threshold for ``equipment``'s strategy.
        equipment : ServiceEquipment
            The actual ``ServiceEquipment`` object to be logged.

        Raises
        ------
        ValueError
            Raised if there is an invalid capability, though this shouldn't be able to
            be reached.
        """
        # Using a mypy ignore because of an unpatched bug using data classes
        if capability == "CTV":
            self.CTV.append(EquipmentMap(threshold, equipment))  # type: ignore
        elif capability == "SCN":
            self.SCN.append(EquipmentMap(threshold, equipment))  # type: ignore
        elif capability == "MCN":
            self.MCN.append(EquipmentMap(threshold, equipment))  # type: ignore
        elif capability == "LCN":
            self.LCN.append(EquipmentMap(threshold, equipment))  # type: ignore
        elif capability == "CAB":
            self.CAB.append(EquipmentMap(threshold, equipment))  # type: ignore
        elif capability == "RMT":
            self.RMT.append(EquipmentMap(threshold, equipment))  # type: ignore
        elif capability == "DRN":
            self.DRN.append(EquipmentMap(threshold, equipment))  # type: ignore
        elif capability == "DSV":
            self.DSV.append(EquipmentMap(threshold, equipment))  # type: ignore
        elif capability == "TOW":
            self.TOW.append(EquipmentMap(threshold, equipment))  # type: ignore
        elif capability == "AHV":
            self.AHV.append(EquipmentMap(threshold, equipment))  # type: ignore
        elif capability == "VSG":
            self.VSG.append(EquipmentMap(threshold, equipment))  # type: ignore
        elif capability == "OFF":
            self.OFF.append(EquipmentMap(threshold, equipment))  # type: ignore
        else:
            # This should not even be able to be reached
            raise ValueError(
                f"Invalid servicing equipment '{capability}' has been provided!"
            )
        self.is_running = True

    def get_mapping(self, capability) -> list[EquipmentMap]:
        """Gets the attribute matching the desired :py:attr:`capability`.

        Parameters
        ----------
        capability : str
            A string matching one of the ``UnscheduledServiceEquipmentData.capability``
            (or scheduled) options.

        Returns
        -------
        list[EquipmentMap]
            Returns the matching mapping of available servicing equipment.
        """
        if capability == "CTV":
            return self.CTV
        if capability == "SCN":
            return self.SCN
        if capability == "MCN":
            return self.MCN
        if capability == "LCN":
            return self.LCN
        if capability == "CAB":
            return self.CAB
        if capability == "RMT":
            return self.RMT
        if capability == "DRN":
            return self.DRN
        if capability == "DSV":
            return self.DSV
        if capability == "TOW":
            return self.TOW
        if capability == "AHV":
            return self.AHV
        if capability == "VSG":
            return self.VSG
        if capability == "OFF":
            return self.OFF
        # This should not even be able to be reached
        raise ValueError(
            f"Invalid servicing equipmen capability '{capability}' has been provided!"
        )

    def move_equipment_to_end(self, capability: str, ix: int) -> None:
        """Moves a used equipment to the end of the mapping list to ensure a broader
        variety of servicing equipment are used throughout a simulation.

        Parameters
        ----------
        capability : str
            A string matching one of ``capability`` options for servicing equipment
            dataclasses.
        ix : int
            The index of the used servicing equipent.
        """
        if capability == "CTV":
            self.CTV.append(self.CTV.pop(ix))
        elif capability == "SCN":
            self.SCN.append(self.SCN.pop(ix))
        elif capability == "MCN":
            self.LCN.append(self.MCN.pop(ix))
        elif capability == "LCN":
            self.LCN.append(self.LCN.pop(ix))
        elif capability == "CAB":
            self.CAB.append(self.CAB.pop(ix))
        elif capability == "RMT":
            self.RMT.append(self.RMT.pop(ix))
        elif capability == "DRN":
            self.DRN.append(self.DRN.pop(ix))
        elif capability == "DSV":
            self.DSV.append(self.DSV.pop(ix))
        elif capability == "TOW":
            self.TOW.append(self.TOW.pop(ix))
        elif capability == "AHV":
            self.AHV.append(self.AHV.pop(ix))
        elif capability == "VSG":
            self.VSG.append(self.VSG.pop(ix))
        elif capability == "OFF":
            self.OFF.append(self.OFF.pop(ix))
        else:
            # This should not even be able to be reached
            raise ValueError(
                f"Invalid servicing equipmen capability {capability} has been provided!"
            )


@define(frozen=True, auto_attribs=True)
class PortConfig(FromDictMixin, DateLimitsMixin):
    """Port configurations for offshore wind power plant scenarios.

    Parameters
    ----------
    name : str
        The name of the port, if multiple are used, then be sure this is unique.
    tugboats : list[str]
        file, or list of files to create the port's tugboats.

        .. note:: Each tugboat is considered to be a tugboat + supporting vessels as
            the primary purpose to tow turbines between a repair port and site.

    n_crews : int
        The number of service crews available to be working on repairs simultaneously;
        each crew is able to service exactly one repair.
    crew : ServiceCrew
        The crew details, see :py:class:`ServiceCrew` for more information. Dictionary
        of labor costs with the following: ``n_day_rate``, ``day_rate``,
        ``n_hourly_rate``, and ``hourly_rate``.
    max_operations : int
        Total number of turbines the port can handle simultaneously.
    workday_start : int
        The starting hour of a workshift, in 24 hour time.
    workday_end : int
        The ending hour of a workshift, in 24 hour time.
    site_distance : int | float
        Distance, in km, a tugboat has to travel to get between site and port.
    annual_fee : int | float
        The annualized fee for access to the repair port that will be distributed
        monthly in the simulation and accounted for on the first of the month from the
        start of the simulation to the end of the simulation.

        .. note:: Don't include this cost in both this category and either the
            ``FixedCosts.operations_management_administration`` bucket or
            ``FixedCosts.marine_management`` category.

    non_operational_start : str | datetime.datetime | None
        The starting month and day, e.g., MM/DD, M/D, MM-DD, etc. for an annualized
        period of prohibited operations. When defined at the port level, an undefined or
        later starting date will be overridden by the environment, and any associated
        tubboats will have this value overridden using the same logic, by default None.
    non_operational_end : str | datetime.datetime | None
        The ending month and day, e.g., MM/DD, M/D, MM-DD, etc. for an annualized
        period of prohibited operations. When defined at the port level, an undefined
        or earlier ending date will be overridden by the environment, and any associated
        tubboats will have this value overridden using the same logic, by default None.
    reduced_speed_start : str | datetime.datetime | None
        The starting month and day, e.g., MM/DD, M/D, MM-DD, etc. for an annualized
        period of reduced speed operations. When defined at the port level, an undefined
        or later starting date will be overridden by the environment, and any associated
        tubboats will have this value overridden using the same logic, by default None.
    reduced_speed_end : str | datetime.datetime | None
        The ending month and day, e.g., MM/DD, M/D, MM-DD, etc. for an annualized
        period of reduced speed operations. When defined at the port level, an undefined
        or earlier ending date will be overridden by the environment, and any associated
        tubboats will have this value overridden using the same logic, by default None.
    reduced_speed : float
        The maximum operating speed during the annualized reduced speed operations.
        When defined at the port level, an undefined or faster value will be overridden
        by the environment, and any associated tubboats will have this value overridden
        using the same logic, by default 0.0.
    """

    name: str = field(converter=str)
    tugboats: list[str | Path] = field(converter=convert_to_list)
    crew: ServiceCrew = field(converter=ServiceCrew.from_dict)
    n_crews: int = field(default=1, converter=int)
    max_operations: int = field(default=1, converter=int)
    workday_start: int = field(default=-1, converter=int, validator=valid_hour)
    workday_end: int = field(default=-1, converter=int, validator=valid_hour)
    site_distance: float = field(default=0.0, converter=float)
    annual_fee: float = field(
        default=0, converter=float, validator=attrs.validators.gt(0)
    )
    non_operational_start: datetime.datetime = field(default=None, converter=parse_date)
    non_operational_end: datetime.datetime = field(default=None, converter=parse_date)
    reduced_speed_start: datetime.datetime = field(default=None, converter=parse_date)
    reduced_speed_end: datetime.datetime = field(default=None, converter=parse_date)
    reduced_speed: float = field(default=0, converter=float)
    non_operational_dates: pd.DatetimeIndex = field(factory=set, init=False)
    reduced_speed_dates: pd.DatetimeIndex = field(factory=set, init=False)
    non_operational_dates_set: pd.DatetimeIndex = field(factory=set, init=False)
    reduced_speed_dates_set: pd.DatetimeIndex = field(factory=set, init=False)
    non_stop_shift: bool = field(default=False, init=False)

    def __attrs_post_init__(self) -> None:
        """Post-initialization hook."""
        if self.workday_start == 0 and self.workday_end == 24:
            object.__setattr__(self, "non_stop_shift", True)


@define(frozen=True, auto_attribs=True)
class FixedCosts(FromDictMixin):
    """Fixed costs for operating a windfarm. All values are assumed to be in $/kW/yr.

    Parameters
    ----------
    operations : float
        Non-maintenance costs of operating the project. If a value is provided for this
        attribute, then it will zero out all other values, otherwise it will be set to
        the sum of the remaining values.
    operations_management_administration: float
        Activities necessary to forecast, dispatch, sell, and manage the production of
        power from the plant. Includes both the onsite and offsite personnel, software,
        and equipment to coordinate high voltage equipment, switching, port activities,
        and marine activities.

        .. note:: This should only be used when not breaking down the cost into the
            following categories: ``project_management_administration``,
            ``operation_management_administration``, ``marine_management``, and/or
            ``weather_forecasting``

    project_management_administration : float
        Financial reporting, public relations, procurement, parts and stock management,
        H&SE management, training, subcontracts, and general administration.
    marine_management : float
        Coordination of port equipment, vessels, and personnel to carry out inspections
        and maintenance of generation and transmission equipment.
    weather_forecasting : float
        Daily forecast of metocean conditions used to plan maintenance visits and
        estimate project power production.
    condition_monitoring : float
        Monitoring of SCADA data from wind turbine components to optimize performance
        and identify component faults.
    operating_facilities : float
        Co-located offices, parts store, quayside facilities, helipad, refueling
        facilities, hanger (if necesssary), etc.
    environmental_health_safety_monitoring : float
        Coordination and monitoring to ensure compliance with HSE requirements during
        operations.
    insurance : float
        Insurance policies during operational period including All Risk Property,
        Buisness Interuption, Third Party Liability, and Brokers Fee, and Storm
        Coverage.

        .. note:: This should only be used when not breaking down the cost into the
            following categories: ``brokers_fee``, ``operations_all_risk``,
            ``business_interruption``, ``third_party_liability``, and/or
            ``storm_coverage``

    brokers_fee : float
        Fees for arranging the insurance package.
    operations_all_risk : float
        All Risk Property (physical damage). Sudden and unforseen physical loss or
        physical damage to teh plant/assets during the operational phase of a project.
    business_interruption : float
        Sudden and unforseen loss or physical damage to the plant/assets during the
        operational phase of a project causing an interruption.
    third_party_liability : float
        Liability imposed by law, and/or Express Contractual Liability, for bodily
        injury or property damage.
    storm_coverage : float
        Coverage from huricane and tropical storm events (tyipcally for Atlantic Coast
        projects).
    annual_leases_fees : float
        Ongoing payments, including but not limited to: payments to regulatory body for
        permission to operate at project site (terms defined within lease); payments to
        Transmission Systems Operators or Transmission Asseet Owners for rights to
        transport generated power.

        .. note:: This should only be used when not breaking down the cost into the
            following categories: ``submerge_land_lease_costs`` and/or
            ``transmission_charges_rights``

    submerge_land_lease_costs : float
        Payments to submerged land owners for rights to build project during operations.
    transmission_charges_rights : float
        Any payments to Transmissions Systems Operators or Transmission Asset Owners for
        rights to transport generated power.
    onshore_electrical_maintenance : float
        Inspections of cables, transformer, switch gears, power compensation equipment,
        etc. and infrequent repairs

        .. warning:: This should only be used if not modeling these as processes within
            the model. Currently, onshore modeling is not included.

    labor : float
        The costs associated with labor, if not being modeled through the simulated
        processes.
    """

    # Total Cost
    operations: float = field(default=0)

    # Operations, Management, and General Administration
    operations_management_administration: float = field(default=0)
    project_management_administration: float = field(default=0)
    marine_management: float = field(default=0)
    weather_forecasting: float = field(default=0)
    condition_monitoring: float = field(default=0)

    operating_facilities: float = field(default=0)
    environmental_health_safety_monitoring: float = field(default=0)

    # Insurance
    insurance: float = field(default=0)
    brokers_fee: float = field(default=0)
    operations_all_risk: float = field(default=0)
    business_interruption: float = field(default=0)
    third_party_liability: float = field(default=0)
    storm_coverage: float = field(default=0)

    # Annual Leases and Fees
    annual_leases_fees: float = field(default=0)
    submerge_land_lease_costs: float = field(default=0)
    transmission_charges_rights: float = field(default=0)

    onshore_electrical_maintenance: float = field(default=0)

    labor: float = field(default=0)

    resolution: dict = field(init=False)
    hierarchy: dict = field(init=False)

    def cost_category_validator(self, name: str, sub_names: list[str]):
        """Either updates the higher-level cost to be the sum of the category's
        lower-level costs or uses a supplied higher-level cost and zeros out the
        lower-level costs.

        Parameters
        ----------
        name : str
            The higher-level cost category's name.
        sub_names : List[str]
            The lower-level cost names associated with the higher-level category.
        """
        if getattr(self, name) <= 0:
            object.__setattr__(self, name, fsum(getattr(self, el) for el in sub_names))
        else:
            for cost in sub_names:
                object.__setattr__(self, cost, 0)

    def __attrs_post_init__(self):
        """Post-initialization."""
        grouped_names = {
            "operations_management_administration": [
                "project_management_administration",
                "marine_management",
                "weather_forecasting",
                "condition_monitoring",
            ],
            "insurance": [
                "brokers_fee",
                "operations_all_risk",
                "business_interruption",
                "third_party_liability",
                "storm_coverage",
            ],
            "annual_leases_fees": [
                "submerge_land_lease_costs",
                "transmission_charges_rights",
            ],
        }
        individual_names = [
            "operating_facilities",
            "environmental_health_safety_monitoring",
            "onshore_electrical_maintenance",
            "labor",
        ]

        # Check each category for aggregation
        for _name, _sub_names in grouped_names.items():
            self.cost_category_validator(_name, _sub_names)

        # Check for single value aggregation
        self.cost_category_validator("operations", [*grouped_names] + individual_names)

        # Create the value resolution mapping
        object.__setattr__(
            self,
            "resolution",
            {
                "low": ["operations"],
                "medium": [
                    "operations_management_administration",
                    "insurance",
                    "annual_leases_fees",
                    "operating_facilities",
                    "environmental_health_safety_monitoring",
                    "onshore_electrical_maintenance",
                    "labor",
                ],
                "high": [
                    "project_management_administration",
                    "marine_management",
                    "weather_forecasting",
                    "condition_monitoring",
                    "brokers_fee",
                    "operations_all_risk",
                    "business_interruption",
                    "third_party_liability",
                    "storm_coverage",
                    "submerge_land_lease_costs",
                    "transmission_charges_rights",
                    "operating_facilities",
                    "environmental_health_safety_monitoring",
                    "onshore_electrical_maintenance",
                    "labor",
                ],
            },
        )

        object.__setattr__(
            self,
            "hierarchy",
            {
                "operations": {
                    "operations_management_administration": [
                        "project_management_administration",
                        "marine_management",
                        "weather_forecasting",
                        "condition_monitoring",
                    ],
                    "insurance": [
                        "brokers_fee",
                        "operations_all_risk",
                        "business_interruption",
                        "third_party_liability",
                        "storm_coverage",
                    ],
                    "annual_leases_fees": [
                        "submerge_land_lease_costs",
                        "transmission_charges_rights",
                    ],
                    "operating_facilities": [],
                    "environmental_health_safety_monitoring": [],
                    "onshore_electrical_maintenance": [],
                    "labor": [],
                }
            },
        )


@define(auto_attribs=True)
class SubString:
    """A list of the upstream connections for a turbine and its downstream connector.

    Parameters
    ----------
    downstream : str
        The downstream turbine/substation connection id.
    upstream : list[str]
        A list of the upstream turbine connections.
    """

    downstream: str
    upstream: list[str]


@define(auto_attribs=True)
class String:
    """All of the connection information for a complete string in a wind farm.

    Parameters
    ----------
    start : str
        The substation's ID (``System.id``)
    upstream_map : dict[str, SubString]
        The dictionary of each turbine ID in the string and it's upstream ``SubString``.
    """

    start: str
    upstream_map: dict[str, SubString]


@define(auto_attribs=True)
class SubstationMap:
    """A mapping of every ``String`` connected to a substation, excluding export
    connections to other substations.

    Parameters
    ----------
    string_starts : list[str]
        A list of every first turbine's ``System.id`` in a string connected to the
        substation.
    string_map : dict[str, String]
        A dictionary mapping each string starting turbine to its ``String`` data.
    downstream : str
        The ``System.id`` of where the export cable leads. This should be the same
        ``System.id`` as the substation for an interconnection point, or another
        connecting substation.
    """

    string_starts: list[str]
    string_map: dict[str, String]
    downstream: str


@define(auto_attribs=True)
class WindFarmMap:
    """A list of the upstream connections for a turbine and its downstream connector.

    Parameters
    ----------
    substation_map : list[str]
        A dictionary mapping of each substation and its ``SubstationMap``.
    export_cables : list[tuple[str, str]]
        A list of the export cable connections.
    """

    substation_map: dict[str, SubstationMap]
    export_cables: list[tuple[str, str]]
    electrolyzers: list[str] | None = field(default=None)

    def get_upstream_connections(
        self, substation: str, string_start: str, node: str, return_cables: bool = True
    ) -> list[str] | tuple[list[str], list[str]]:
        """Retrieve the upstream turbines (and optionally cables) within the wind farm
        graph.

        Parameters
        ----------
        substation : str
            The substation's ``System.id``.
        string_start : str
            The ``System.id`` of the first turbine in the string.
        node : str
            The ``System.id`` of the ending node for a cable connection.
        return_cables : bool
            Indicates if the ``Cable.id`` should be generated for each of the turbines,
            by default True.

        Returns
        -------
        list[str] | tuple[list[str], list[str]]
            A list of ``System.id`` for all of the upstream turbines of ``node`` if
            ``cables=False``, otherwise the upstream turbine and the ``Cable.id`` lists
            are returned.
        """
        strings = self.substation_map[substation].string_map
        upstream = strings[string_start].upstream_map
        turbines = upstream[node].upstream
        if return_cables:
            cables = [
                f"cable::{node if i == 0 else turbines[i - 1]}::{t}"
                for i, t in enumerate(turbines)
            ]
            return turbines, cables
        return turbines

    def get_upstream_connections_from_substation(
        self, substation: str, return_cables: bool = True, by_string: bool = True
    ) -> (
        list[str]
        | tuple[list[str], list[str]]
        | list[list[str]]
        | tuple[list[list[str]], list[list[str]]]
    ):
        """Retrieve the upstream turbines (and optionally, cables) connected to a
        py:attr:`substation` in the wind farm graph.

        Parameters
        ----------
        substation : str
            The py:attr:`System.id` for the substation.
        return_cables : bool, optional
            Indicates if the ``Cable.id`` should be generated for each of the turbines,
            by default True
        by_string : bool, optional
            Indicates if the list of turbines (and cables) should be a nested list for
            each string (py:obj:`True`), or as 1-D list (py:obj:`False`), by default
            True.

        Returns
        -------
        list[str] | tuple[list[str], list[str]]
            A list of ``System.id`` for all of the upstream turbines of ``node`` if
            ``return_cables=False``, otherwise the upstream turbine and the ``Cable.id``
            lists are returned. These are bifurcated in lists of lists for each string
            if ``by_string=True``
        """
        turbines = []
        cables = []
        substation_map = self.substation_map[substation]
        start_nodes = substation_map.string_starts
        for start_node in start_nodes:
            # Add the starting node of the string and substation-turbine array cable
            _turbines = [start_node]
            _cables = [f"cable::{substation}::{start_node}"]

            # Add the main components of the string
            _t, _c = self.get_upstream_connections(substation, start_node, start_node)
            _turbines.extend(_t)
            _cables.extend(_c)
            turbines.append(_turbines)
            cables.append(_cables)

        if not by_string:
            turbines = [el for string in turbines for el in string]  # type: ignore
            cables = [el for string in cables for el in string]  # type: ignore

        if return_cables:
            return turbines, cables
        return turbines<|MERGE_RESOLUTION|>--- conflicted
+++ resolved
@@ -46,7 +46,6 @@
 VALID_STRATEGIES = tuple(["scheduled"] + list(UNSCHEDULED_STRATEGIES))
 
 
-<<<<<<< HEAD
 class EquipmmentClass(StrEnum):
     """Servicing equipment classification and validation."""
 
@@ -99,10 +98,74 @@
     SUBSTATION = auto()
     ELECTROLYZER = auto()
 
+    @staticmethod
+    def types() -> list[str]:
+        """Generate a list of the valid input strings."""
+        return [*SystemType._value2member_map_]
+
     @classmethod
     def _missing_(cls, value: str):  # type: ignore[override]
         """Correct inconsistent casing and remove white space, and reattempt creation.
-=======
+
+        Parameters
+        ----------
+        value : str
+            User input for a system type.
+
+        Returns
+        -------
+        SystemType
+            If string cleanup is successful, a :py:class:`SystemType` is returned.
+
+        Raises
+        ------
+        ValueError
+            Raised if :py:attr:`value` could not be found in :py:class:`SystemType`.
+        """
+        value = value.lower().strip()
+        for member in cls:
+            if member.value == value:
+                return member
+        raise ValueError(f"Systems must be one of: {cls.types()}")
+
+
+class CableType(StrEnum):
+    """Validate the cable types. Values must be one of "array" or "export"."""
+
+    ARRAY = auto()
+    EXPORT = auto()
+
+    @staticmethod
+    def types() -> list[str]:
+        """Generate a list of the valid input strings."""
+        return [*CableType._value2member_map_]
+
+    @classmethod
+    def _missing_(cls, value: str):  # type: ignore[override]
+        """Correct inconsistent casing and remove white space, and reattempt creation.
+
+        Parameters
+        ----------
+        value : str
+            User input for a cable type.
+
+        Returns
+        -------
+        CableType
+            If string cleanup is successful, a :py:class:`CableType` is returned.
+
+        Raises
+        ------
+        ValueError
+            Raised if :py:attr:`value` could not be found in :py:class:`CableType`.
+        """
+        value = value.lower().strip()
+        for member in cls:
+            if member.value == value:
+                return member
+        raise ValueError(f"Systems must be one of: {cls.types()}")
+
+
 class Frequency(StrEnum):
     """Frequency validation for "project", "annual", "monthly", and "month-year"."""
 
@@ -116,35 +179,15 @@
     def _missing_(cls, value: str):  # type: ignore[override]
         """Correct inconsistent casing, word separators, remove white space, and
         reattempt creation.
->>>>>>> a73d3139
-
-        Parameters
-        ----------
-        value : str
-            User input for a system type.
 
         Returns
         -------
-<<<<<<< HEAD
-        SystemType
-            If string cleanup is successful, a :py:class:`SystemType` is returned.
-=======
         Frequency
             If string cleanup is successful, a :py:class:`Frequency` is returned.
->>>>>>> a73d3139
 
         Raises
         ------
         ValueError
-<<<<<<< HEAD
-            Raised if :py:attr:`value` could not be found in :py:class:`SystemType`.
-        """
-        value = value.lower().strip()
-        for member in cls:
-            if member.value == value:
-                return member
-        raise ValueError(f"Systems must be one of: {cls.types()}")
-=======
             Raised if :py:attr:`value` could not be found in :py:class:`Frequency`.
         """
         value = value.lower().strip().replace("-", "_").replace(" ", "_")
@@ -154,51 +197,10 @@
         types = cls.types()
         types.pop(-1)  # ensure "all" is not given as a valid user input
         raise ValueError(f"`frequency` must be one of: {types}")
->>>>>>> a73d3139
 
     @staticmethod
     def types() -> list[str]:
         """Generate a list of the valid input strings."""
-<<<<<<< HEAD
-        return [*SystemType._value2member_map_]
-
-
-class CableType(StrEnum):
-    """Validate the cable types. Values must be one of "array" or "export"."""
-
-    ARRAY = auto()
-    EXPORT = auto()
-
-    @staticmethod
-    def types() -> list[str]:
-        """Generate a list of the valid input strings."""
-        return [*CableType._value2member_map_]
-
-    @classmethod
-    def _missing_(cls, value: str):  # type: ignore[override]
-        """Correct inconsistent casing and remove white space, and reattempt creation.
-
-        Parameters
-        ----------
-        value : str
-            User input for a cable type.
-
-        Returns
-        -------
-        CableType
-            If string cleanup is successful, a :py:class:`CableType` is returned.
-
-        Raises
-        ------
-        ValueError
-            Raised if :py:attr:`value` could not be found in :py:class:`CableType`.
-        """
-        value = value.lower().strip()
-        for member in cls:
-            if member.value == value:
-                return member
-        raise ValueError(f"Systems must be one of: {cls.types()}")
-=======
         return [*Frequency._value2member_map_]
 
     @staticmethod
@@ -256,7 +258,6 @@
         if self is Frequency.MONTHLY:
             return ["year"]
         return []
->>>>>>> a73d3139
 
 
 def convert_to_list(
