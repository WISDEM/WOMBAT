"""The postprocessing metric computation."""

from __future__ import annotations

import warnings
from copy import deepcopy
from typing import TYPE_CHECKING, Any
from pathlib import Path
from itertools import chain, product
from collections import Counter

import numpy as np
import pandas as pd

from wombat.core import Frequency, FixedCosts
from wombat.utilities import calculate_windfarm_operational_level
from wombat.core.library import load_yaml


def _check_frequency(frequency: str, which: str = "all") -> Frequency:
    """Checks the frequency input to ensure it meets the correct criteria according
    to the ``which`` flag.

    Parameters
    ----------
    frequency : str
        The user-provided value.
    which : str, optional
        Designation for which combinations to check for, by default "all".
        - "all": project, annual, monthly, and month-year

    Returns
    -------
    Frequency
        A :py:obj:`StrEnum` for the lower-case, input with white spaces removed.

    Raises
    ------
    ValueError
        Raised if an invalid value was raised
    """
    frequency = Frequency(frequency)
    if frequency not in (options := Frequency.options(which)):
        raise ValueError(f"`frequency` must be one of {options}.")
    return frequency


class Metrics:
    """The metric computation class for storing logs and compiling results."""

    _hourly_cost = "hourly_labor_cost"
    _salary_cost = "salary_labor_cost"
    _labor_cost = "total_labor_cost"
    _equipment_cost = "equipment_cost"
    _materials_cost = "materials_cost"
    _total_cost = "total_cost"
    _cost_columns = [
        _hourly_cost,
        _salary_cost,
        _labor_cost,
        _equipment_cost,
        _materials_cost,
        _total_cost,
    ]

    def __init__(
        self,
        data_dir: str | Path,
        events: str | pd.DataFrame,
        operations: str | pd.DataFrame,
        potential: str | pd.DataFrame,
        production: str | pd.DataFrame,
        inflation_rate: float,
        project_capacity: float,
        turbine_capacities: list[float],
        electrolyzer_rated_production: list[float],
        substation_id: str | list[str],
        turbine_id: str | list[str],
        electrolyzer_id: str | list[str],
        substation_turbine_map: dict[str, dict[str, list[str]]],
        service_equipment_names: str | list[str],
        fixed_costs: str | None = None,
    ) -> None:
        """Initializes the Metrics class.

        Parameters
        ----------
        data_dir : str | Path
            This should be the same as was used for running the analysis.
        events : str | pd.DataFrame
            Either a pandas ``DataFrame`` or filename to be used to read the .pqt log
            data.
        operations : str | pd.DataFrame
            Either a pandas ``DataFrame`` or filename to be used to read the .pqt log
            data.
        potential : str | pd.DataFrame
            Either a pandas ``DataFrame`` or a filename to be used to read the .pqt
            potential power production data.
        production : str | pd.DataFrame
            Either a pandas ``DataFrame`` or a filename to be used to read the .pqt
            power production data.
        inflation_rate : float
            The inflation rate to be applied to all dollar amounts from the analysis
            starting year to ending year.
        project_capacity : float
            The project's rated capacity, in MW.
        turbine_capacities : Union[float, List[float]]
            The capacity of each individual turbine corresponding to
            :py:attr`turbine_id`, in kW/hr.
        electrolyzer_rated_production : Union[float, List[float]]
            The rated production capacity of each individual electrolyzer corresponding
            to :py:attr:`electrolyzer_id`, in kg/hr.
        substation_id : str | list[str]
            The substation id(s).
        turbine_id : str | list[str]
            The turbine id(s).
        electrolyzer_id : str | list[str]
            The electrolyzer id(s).
        substation_turbine_map : dict[str, dict[str, list[str]]]
            A copy of ``Windfarm.substation_turbine_map``. This is a dictionary mapping
            of the subation IDs (keys) and a nested dictionary of its associated turbine
            IDs and each turbine's total plant weighting (turbine capacity / plant
            capacity).
        service_equipment_names : str | list[str]
            The names of the servicing equipment, corresponding to
            ``ServiceEquipment.name`` for each ``ServiceEquipment`` in the
            simulation.
        fixed_costs : str | None
            The filename of the project's fixed costs.
        """
        self.data_dir = Path(data_dir)
        if not self.data_dir.is_dir():
            raise FileNotFoundError(f"{self.data_dir} does not exist")

        self.inflation_rate = 1 + inflation_rate
        self.project_capacity = project_capacity

        if fixed_costs is None:
            # Create a zero-cost FixedCosts object
            self.fixed_costs = FixedCosts.from_dict({"operations": 0})
        else:
            if TYPE_CHECKING:
                assert isinstance(fixed_costs, str)
            fixed_costs = load_yaml(self.data_dir / "project/config", fixed_costs)
            if TYPE_CHECKING:
                assert isinstance(fixed_costs, dict)
            self.fixed_costs = FixedCosts.from_dict(fixed_costs)

        if isinstance(substation_id, str):
            substation_id = [substation_id]
        self.substation_id = substation_id

        if isinstance(turbine_id, str):
            turbine_id = [turbine_id]
        self.turbine_id = turbine_id

        if isinstance(electrolyzer_id, str):
            electrolyzer_id = [electrolyzer_id]
        self.electrolyzer_id = electrolyzer_id

        self.substation_turbine_map = substation_turbine_map
        self.turbine_weights = (
            pd.concat([pd.DataFrame(val) for val in substation_turbine_map.values()])
            .set_index("turbines")
            .T
        )

        if isinstance(service_equipment_names, str):
            service_equipment_names = [service_equipment_names]
        self.service_equipment_names = sorted(set(service_equipment_names))

        if isinstance(turbine_capacities, (float, int)):
            turbine_capacities = [turbine_capacities]
        self.turbine_capacities = np.array(turbine_capacities, dtype=float)

        if isinstance(electrolyzer_rated_production, (float, int)):
            electrolyzer_rated_production = [electrolyzer_rated_production]
        self.electrolyzer_rated_production = np.array(
            electrolyzer_rated_production, dtype=float
        )

        if isinstance(events, str):
            events = self._read_data(events)
        self.events = self._apply_inflation_rate(self._tidy_data(events))

        if isinstance(operations, str):
            operations = self._read_data(operations)
        self.operations = self._tidy_data(operations)
        self.operations["windfarm"] = calculate_windfarm_operational_level(
            operations=self.operations,
            turbine_id=self.turbine_id,
            turbine_weights=self.turbine_weights,
            substation_turbine_map=self.substation_turbine_map,
        )

        if isinstance(potential, str):
            potential = self._read_data(potential)
        self.potential = self._tidy_data(potential)

        if isinstance(production, str):
            production = self._read_data(production)
        self.production = self._tidy_data(production)

        prod_cols = self.turbine_id + self.electrolyzer_id
        self.potential[prod_cols] = self.potential[prod_cols].astype(float)
        self.production[prod_cols] = self.production[prod_cols].astype(float)

    def __eq__(self, other) -> bool:
        """Check that the essential information is the same."""
        if isinstance(other, Metrics):
            checks = []
            for _, expected, actual in self._yield_comparisons(other):
                match expected:
                    case pd.DataFrame() | pd.Series():
                        checks.append(expected.equals(actual))
                    case np.ndarray():
                        checks.append(np.array_equal(expected, actual))
                    case _:
                        checks.append(expected == actual)
            return all(checks)
        return False

    def __ne__(self, other) -> bool:
        """Checks for object inequality."""
        return not (self == other)

    def _yield_comparisons(self, other):
        """Returns the name and individual class attributes to compare for equality
        tests.
        """
        to_compare = [
            "data_dir",
            "events",
            "operations",
            "inflation_rate",
            "project_capacity",
            "potential",
            "production",
            "service_equipment_names",
            "turbine_id",
            "electrolyzer_id",
            "substation_id",
            "fixed_costs",
            "turbine_capacities",
            "electrolyzer_rated_production",
            "substation_turbine_map",
            "turbine_weights",
        ]
        dataframes = [
            "operations",
            "events",
            "potential",
            "production",
            "turbine_weights",
        ]
        for name in to_compare:
            if name in dataframes:
                yield (
                    name,
                    getattr(self, name).sort_index(axis=1),
                    getattr(other, name).sort_index(axis=1),
                )
            else:
                yield name, getattr(self, name), getattr(other, name)

    def _repr_compare(self, other) -> list[str]:
        """Comparison representation."""
        explanation = []
        for name, expected, actual in self._yield_comparisons(other):
            if isinstance(expected, pd.DataFrame):
                if expected.equals(actual):
                    continue
            elif expected == actual:
                continue
            if isinstance(expected, pd.DataFrame):
                if isinstance(actual, pd.DataFrame):
                    explanation.extend(
                        [
                            f"`{name}` is not equal:",
                            f"Expected shape {expected.shape}, got: {actual.shape}",
                            f"Expected columns: {expected.columns}, got: {actual.columns}",  # noqa: E501
                            f"Expected dtypes: {expected.dtypes}, got: {actual.dtypes}",
                        ]
                    )
                else:
                    explanation.append(
                        f"Expected a dataframe for `{name}`,"
                        f" received object of type: {type(actual)}"
                    )
            else:
                explanation.extend(
                    [
                        f"Comparing `{name}`",
                        f"expected: {expected}",
                        f"     got: {actual}",
                    ]
                )
        return explanation

    @classmethod
    def from_simulation_outputs(cls, fpath: Path | str, fname: str) -> Metrics:
        """Creates the Metrics class from the saved outputs of a simulation for ease of
        revisiting the calculated metrics.

        Parameters
        ----------
        fpath : Path | str
            The full path to the file where the data was saved.
        fname : Path | str
            The filename for where the data was saved, which should be a direct
            dictionary mapping for the Metrics initialization.

        Returns
        -------
        Metrics
            The class object.
        """
        data = load_yaml(fpath, fname)
        metrics = cls(**data)
        return metrics

    def _tidy_data(self, data: pd.DataFrame) -> pd.DataFrame:
        """Tidies the "raw" parquet-converted data to be able to be used among the
        ``Metrics`` class.

        Parameters
        ----------
        data : pd.DataFrame
            The tabular log data.

        Returns
        -------
        pd.DataFrame
            A tidied data frame to be used for all the operations in this class.
        """
        # Ignore odd pandas casting error for pandas>=1.5(?)
        with warnings.catch_warnings():
            warnings.simplefilter("ignore")
            data = data = data.convert_dtypes()

        if data.index.name != "datetime":
            try:
                data.datetime = pd.to_datetime(data.datetime)
            except AttributeError:
                data["datetime"] = pd.to_datetime(data.env_datetime)
            data.index = data.datetime
            data = data.drop(labels="datetime", axis=1)
        data.env_datetime = pd.to_datetime(data.env_datetime)
        data = data.assign(
            year=data.env_datetime.dt.year,
            month=data.env_datetime.dt.month,
            day=data.env_datetime.dt.day,
        )
        return data

    def _read_data(self, fname: str) -> pd.DataFrame:
        """Reads the Parquet log data from library's results folder.

        Parameters
        ----------
        fname : str
            Filename of the parquet data.

        Returns
        -------
        pd.DataFrame
            Dataframe of either the events or operations data.
        """
        return pd.read_parquet(self.data_dir / "results" / fname)

    def _apply_inflation_rate(self, events: pd.DataFrame) -> pd.DataFrame:
        """Adjusts the cost data for compounding inflation.

        Parameters
        ----------
        inflation_rate : float
            The inflation rate to be applied for each year.
        events : pd.DataFrame
            The events dataframe containing the project cost data.

        Returns
        -------
        pd.DataFrame
            The events dataframe with costs adjusted for inflation.
        """
        adjusted_inflation = deepcopy(self.inflation_rate)
        years = events.year.unique()
        years.sort()
        for year in years:
            row_filter = events.year == year
            if year > years[0]:
                events.loc[row_filter, self._cost_columns] *= adjusted_inflation
                adjusted_inflation *= self.inflation_rate

        return events

    def time_based_availability(self, frequency: str, by: str) -> pd.DataFrame:
        """Calculates the time-based availabiliy over a project's lifetime for the
        wind farm, turbine(s) or electrolyzer(s). Time-based availability is the
        proportion of total uptime, regardless of operational capacity.

        Parameters
        ----------
        frequency : str
            One of "project", "annual", "monthly", or "month-year".
        by : str
            One of "windfarm", "turbine", or "electrolyzer". Electrolyzer results are
            not incorporated into the overall wind farm availability levels. As such,
            only electrolyzer outputs are provided for the electrolyzer.

        Returns
        -------
        pd.DataFrame
            The time-based availability at the desired aggregation level.

        Raises
        ------
        ValueError
            Raised when :py:attr:`by` == "electrolyzer" and there were no simulated
            electrolyzers.
        """
        frequency = _check_frequency(frequency, which="all")

        by = by.lower().strip()
        if by not in ("windfarm", "turbine", "electrolyzer"):
            raise ValueError(
                '`by` must be one of "windfarm", "turbine", or "electrolyzer".'
            )

        by_windfarm = by == "windfarm"
        by_electrolyzer = by == "electrolyzer"

        if by_electrolyzer and self.electrolyzer_rated_production.size == 0:
            raise ValueError("No electrolyzers available to analyze.")

        time_cols = frequency.group_cols

        if by_electrolyzer:
            _id = self.electrolyzer_id
        else:
            _id = self.turbine_id

        operations_cols = time_cols + _id
        operations = self.operations.loc[:, operations_cols]
        operations.loc[:, _id] = operations[_id] > 0

        if frequency is Frequency.PROJECT:
            if by_windfarm:
                availability = pd.DataFrame(
                    [operations.values.sum() / operations.size],
                    columns=["windfarm"],
                    index=["time_availability"],
                )
                return availability
            availability = (
                operations.sum(axis=0).to_frame("time_availability").T
                / operations.shape[0]
            )
            return availability

        if by_windfarm:
            availability = operations.groupby(time_cols).sum().sum(axis=1).to_frame(
                "windfarm"
            ) / operations.groupby(time_cols).count().sum(axis=1).to_frame("windfarm")
            return availability
        availability = (
            operations.groupby(time_cols).sum() / operations.groupby(time_cols).count()
        )
        return availability

    def production_based_availability(self, frequency: str, by: str) -> pd.DataFrame:
        """Calculates the production-based availabiliy over a project's lifetime for the
        wind farm, turbine(s) or electrolyzer(s). Production-based availability is the
        produced energy divided by the potential energy.

        .. note:: There is not currently a power curve model for electrolyzers, so the
            power potential at each time step is 100%, and the power production is the
            operational capacity.

        Parameters
        ----------
        frequency : str
            One of "project", "annual", "monthly", or "month-year".
        by : str
            One of "windfarm", "turbine", or "electrolyzer".

        Returns
        -------
        pd.DataFrame
            The production-based availability at the desired aggregation level.

        Raises
        ------
        ValueError
            Raised when :py:attr:`by` == "electrolyzer" and there were no simulated
            electrolyzers.
        """
        frequency = _check_frequency(frequency, which="all")

        by = by.lower().strip()
        if by not in ("windfarm", "turbine", "electrolyzer"):
            raise ValueError(
                '`by` must be one of "windfarm", "turbine", or "electrolyzer".'
            )

        by_windfarm = by == "windfarm"
        by_electrolyzer = by == "electrolyzer"

        if by_electrolyzer and self.electrolyzer_rated_production.size == 0:
            raise ValueError("No electrolyzers available to analyze.")

        time_cols = frequency.group_cols

        if by_electrolyzer:
            operations_cols = time_cols + self.electrolyzer_id
            production = self.operations.loc[:, operations_cols]
            potential = production.copy()
            potential.loc[:, self.electrolyzer_id] = 1.0
        else:
            operations_cols = time_cols + self.turbine_id
            production = self.production.loc[:, operations_cols]
            potential = self.potential.loc[:, operations_cols]

        if frequency is Frequency.PROJECT:
            if by_windfarm:
                production = production.values.sum()
                potential = potential.values.sum()
                potential = 1 if potential == 0 else potential
                availability = pd.DataFrame(
                    [production / potential],
                    columns=["windfarm"],
                    index=["energy_availability"],
                )
                return availability

            production = production.sum(axis=0).to_frame("energy_availability").T
            potential = (
                potential.sum(axis=0).to_frame("energy_availability").T.replace(0, 1)
            )
            return production / potential

        if by_windfarm:
            potential = (
                potential.groupby(time_cols)
                .sum()
                .sum(axis=1)
                .to_frame("windfarm")
                .replace(0, 1)
            )
            production = (
                production.groupby(time_cols).sum().sum(axis=1).to_frame("windfarm")
            )
            return production / potential

        production = production.groupby(time_cols).sum()
        potential = potential.groupby(time_cols).sum().replace(0, 1)
        return production / potential

    def capacity_factor(self, which: str, frequency: str, by: str) -> pd.DataFrame:
        """Calculates the capacity factor over a project's lifetime as a single value,
        annual average, or monthly average for the whole windfarm or by turbine.

        .. note:: This currently assumes that if there are multiple substations, that
          the turbines are all connected to multiple.


        Parameters
        ----------
        which : str
            One of "net" or "gross".
        frequency : str
            One of "project", "annual", "monthly", or "month-year".
        by : str
            One of "windfarm", "turbine", or "electrolyzer".

        Returns
        -------
        pd.DataFrame
            The capacity factor at the desired aggregation level.

        Raises
        ------
        ValueError
            Raised when :py:attr:`by` == "electrolyzer" and there were no simulated
            electrolyzers.
        """
        which = which.lower().strip()
        if which not in ("net", "gross"):
            raise ValueError('``which`` must be one of "net" or "gross".')

        frequency = _check_frequency(frequency, which="all")
        time_cols = frequency.group_cols

        by = by.lower().strip()
        if by not in ("windfarm", "turbine", "electrolyzer"):
            raise ValueError(
                '`by` must be one of "windfarm", "turbine", or "electrolyzer".'
            )

        by_windfarm = by == "windfarm"
        by_electrolyzer = by == "electrolyzer"

        if by_electrolyzer and self.electrolyzer_rated_production.size == 0:
            raise ValueError("No electrolyzers available to analyze.")

        if by_electrolyzer:
            _id = self.electrolyzer_id
            capacities = self.electrolyzer_rated_production
        else:
            _id = self.turbine_id
            capacities = self.turbine_capacities

        cols = time_cols + _id
        production = self.production if which == "net" else self.potential
        production = production.loc[:, cols]
        capacity = production.copy()
        capacity.loc[:, _id] = np.full(production.loc[:, _id].shape, capacities)

        if frequency is Frequency.PROJECT:
            name = f"{which}_capacity_factor"
            if by_windfarm:
                cf = pd.DataFrame(
                    [production.values.sum() / capacity.values.sum()],
                    columns=["windfarm"],
                    index=[name],
                )
                return cf

            production = production.sum(axis=0).to_frame(name).T
            capacity = capacity.sum(axis=0).to_frame(name).T.replace(0, 1)
            return production / capacity

        if by_windfarm:
            production = (
                production.groupby(time_cols)
                .sum()
                .sum(axis=1)
                .to_frame("windfarm")
                .replace(0, 1)
            )
            capacity = (
                capacity.groupby(time_cols).sum().sum(axis=1).to_frame("windfarm")
            )
            return production / capacity

        production = production.groupby(time_cols).sum()
        capacity = capacity.groupby(time_cols).sum().replace(0, 1)
        return production / capacity

    def task_completion_rate(self, which: str, frequency: str) -> float | pd.DataFrame:
        """Calculates the task completion rate (including tasks that are canceled after
        a replacement event) over a project's lifetime as a single value, annual
        average, or monthly average for the whole windfarm or by turbine.

        Parameters
        ----------
        which : str
            One of "scheduled", "unscheduled", or "both".
        frequency : str
            One of "project", "annual", "monthly", or "month-year".

        Returns
        -------
        float | pd.DataFrame
            The task completion rate at the desired aggregation level.
        """
        which = which.lower().strip()
        if which not in ("scheduled", "unscheduled", "both"):
            raise ValueError(
                '``which`` must be one of "scheduled", "unscheduled", or "both".'
            )

        frequency = _check_frequency(frequency, which="all")

        if which == "scheduled":
            task_filter = ["maintenance"]
        elif which == "unscheduled":
            task_filter = ["repair"]
        else:
            task_filter = ["maintenance", "repair"]

        cols = ["env_datetime", "request_id"]
        request_filter = [f"{el} request" for el in task_filter]
        completion_filter = [
            f"{task} {el}" for task in task_filter for el in ("complete", "canceled")
        ]
        requests = self.events.loc[
            self.events.action.isin(request_filter), cols
        ].reset_index(drop=True)
        completions = self.events.loc[
            self.events.action.isin(completion_filter), cols
        ].reset_index(drop=True)

        if frequency is Frequency.PROJECT:
            if requests.shape[0] == 0:
                return pd.DataFrame([0.0], columns=["windfarm"])
            return pd.DataFrame(
                [completions.shape[0] / requests.shape[0]], columns=["windfarm"]
            )

        requests["year"] = requests.env_datetime.dt.year.values
        requests["month"] = requests.env_datetime.dt.month.values

        completions["year"] = completions.env_datetime.dt.year.values
        completions["month"] = completions.env_datetime.dt.month.values

        group_filter = frequency.group_cols
        if frequency is Frequency.ANNUAL:
            indices = self.operations.year.unique()
        elif frequency is Frequency.MONTHLY:
            indices = self.operations.month.unique()
        elif frequency is Frequency.MONTH_YEAR:
            indices = (
                self.operations[["year", "month"]]
                .groupby(group_filter)
                .value_counts()
                .index.tolist()
            )

        group_cols = group_filter + ["request_id"]
        requests = requests[group_cols].groupby(group_filter).count()
        requests.loc[requests.request_id == 0] = 1
        completions = completions[group_cols].groupby(group_filter).count()

        missing = [ix for ix in indices if ix not in requests.index]
        requests = pd.concat(
            [
                requests,
                pd.DataFrame(
                    np.ones(len(missing)), index=missing, columns=requests.columns
                ),
            ]
        ).sort_index()

        missing = [ix for ix in indices if ix not in completions.index]
        completions = pd.concat(
            [
                completions,
                pd.DataFrame(
                    np.ones(len(missing)), index=missing, columns=completions.columns
                ),
            ]
        ).sort_index()

        completion_rate = pd.DataFrame(completions / requests)
        completion_rate.index = completion_rate.index.set_names(group_filter)
        return completion_rate.rename(
            columns={"request_id": "Completion Rate", 0: "Completion Rate"}
        )

    def equipment_costs(
        self, frequency: str, by_equipment: bool = False
    ) -> pd.DataFrame:
        """Calculates the equipment costs for the simulation at a project, annual, or
        monthly level with (or without) respect to equipment utilized in the simulation.
        This excludes any port fees that might apply, which are included in:
        ``port_fees``.

        Parameters
        ----------
        frequency : str
            One of "project", "annual", "monthly", or "month-year".
        by_equipment : bool, optional
            Indicates whether the values are with resepect to the equipment utilized
            (True) or not (False), by default False.

        Returns
        -------
        pd.DataFrame
            Returns pandas ``DataFrame`` with columns:
                - year (if appropriate for frequency)
                - month (if appropriate for frequency)
                - then any equipment names as they appear in the logs

        Raises
        ------
        ValueError
            If ``frequency`` is not one of "project", "annual", "monthly", or
            "month-year".
        ValueError
            If ``by_equipment`` is not one of ``True`` or ``False``.
        """
        frequency = _check_frequency(frequency, which="all")

        if not isinstance(by_equipment, bool):
            raise ValueError("`by_equipment` must be one of `True` or `False`")

        col_filter = frequency.group_cols

        cost_col = [self._equipment_cost]
        events = self.events.loc[self.events.action != "monthly lease fee"]
        if by_equipment:
            if frequency is Frequency.PROJECT:
                costs = (
                    events.loc[events[self._equipment_cost] > 0, cost_col + ["agent"]]
                    .groupby(["agent"])
                    .sum()
                    .fillna(0)
                    .reset_index(level=0)
                    .fillna(0)
                    .T
                )
                costs = (
                    costs.rename(columns=costs.iloc[0])
                    .drop(index="agent")
                    .reset_index(drop=True)
                )
                return costs

            col_filter = ["agent"] + col_filter
            costs = (
                events.loc[events[self._equipment_cost] > 0, cost_col + col_filter]
                .groupby(col_filter)
                .sum()
                .reset_index(level=0)
            )
            costs = pd.concat(
                [
                    costs[costs.agent == eq][cost_col].rename(
                        columns={self._equipment_cost: eq}
                    )
                    for eq in costs.agent.unique()
                ],
                axis=1,
            )
            return costs.fillna(value=0).sort_index()

        if frequency is Frequency.PROJECT:
            return pd.DataFrame([events[cost_col].sum()], columns=cost_col)

        costs = events[cost_col + col_filter].groupby(col_filter).sum()
        return costs.fillna(0).sort_index()

    def service_equipment_utilization(self, frequency: str) -> pd.DataFrame:
        """Calculates the utilization rate for each of the service equipment in the
        simulation  as the ratio of total number of days each of the servicing
        equipment is in operation over the total number of days it's present in the
        simulation. This number excludes mobilization time and the time between
        visits for scheduled servicing equipment strategies.

        .. note:: For tugboats in a tow-to-port scenario, this ratio will be near
            100% because they are considered to be operating on an as-needed basis per
            the port contracting assumptions

        Parameters
        ----------
        frequency : str
            One of "project" or "annual".

        Returns
        -------
        pd.DataFrame
            The utilization rate of each of the simulation ``SerivceEquipment``.

        Raises
        ------
        ValueError
            If ``frequency`` is not one of "project" or "annual".
        """
        frequency = _check_frequency(frequency, which="annual")

        operation_days = []
        total_days = []
        operating_actions = [
            "traveling",  # traveling between port/site or on-site
            "transferring crew",
            "repair",
            "maintenance",
            "delay",  # performing work
            "unmooring",
            "mooring_reconnection",
            "towing",  # tugboat classifications
        ]
        operating_filter = self.events.action.isin(operating_actions)
        return_filter = self.events.action == "delay"
        return_filter &= (
            (self.events.reason == "work is complete")
            & (self.events.additional == "will return next year")
        ) | (self.events.reason == "non-operational period")
        return_filter &= self.events.additional == "will return next year"
        for name in self.service_equipment_names:
            equipment_filter = self.events.agent == name
            _events = self.events[equipment_filter & operating_filter]
            _events = _events.groupby(["year", "month", "day"]).size()
            _events = _events.reset_index().groupby("year").count()[["day"]]
            operation_days.append(_events.rename(columns={"day": name}))

            ix_filter = equipment_filter & ~return_filter
            total = self.events[ix_filter].groupby(["year", "month", "day"]).size()
            total = total.reset_index().groupby("year").count()[["day"]]
            total_days.append(total.rename(columns={"day": name}))

        operating_df = pd.DataFrame(operation_days[0])
        total_df = pd.DataFrame(total_days[0])
        if len(self.service_equipment_names) > 1:
            operating_df = operating_df.join(operation_days[1:], how="outer").fillna(0)
            total_df = total_df.join(total_days[1:], how="outer").fillna(1)

        for year in self.events.year.unique():
            if year not in operating_df.index:
                missing = pd.DataFrame(
                    np.zeros((1, operating_df.shape[1])),
                    index=[year],
                    columns=operating_df.columns,
                )
                operating_df = pd.concat([operating_df, missing], axis=0).sort_index()
            if year not in total_df.index:
                missing = pd.DataFrame(
                    np.ones((1, total_df.shape[1])),
                    index=[year],
                    columns=operating_df.columns,
                )
                total_df = pd.concat([total_df, missing], axis=0).sort_index()

        if frequency is Frequency.PROJECT:
            operating_df = operating_df.reset_index().sum()[
                self.service_equipment_names
            ]
            total_df = total_df.reset_index().sum()[self.service_equipment_names]
            return pd.DataFrame(operating_df / total_df).T
        return operating_df / total_df

    def vessel_crew_hours_at_sea(
        self,
        frequency: str,
        by_equipment: bool = False,
        vessel_crew_assumption: dict[str, float] = {},
    ) -> pd.DataFrame:
        """Calculates the total number of crew hours at sea that occurred during a
        simulation at a project, annual, or monthly level that can be broken out by
        servicing equipment. This includes time mobilizing, delayed at sea, servicing,
        towing, and traveling.

        .. note:: This metric is intended to be used for offshore wind simulations.

        Parameters
        ----------
        frequency : str
            One of "project", "annual", "monthly", or "month-year".
        by_equipment : bool, optional
            Indicates whether the values are with resepect to each tugboat (True) or not
            (False), by default False.
        vessel_crew_assumption : dict[str, float], optional
            Dictionary of vessel names (``ServiceEquipment.name``) and number
            of crew members aboard to trannsform the results from vessel hours at sea
            to crew hours at sea.

        Returns
        -------
        pd.DataFrame
            Returns a pandas ``DataFrame`` with columns:

            - year (if appropriate for frequency)
            - month (if appropriate for frequency)
            - Total Crew Hours at Sea
            - {ServiceEquipment.name} (if broken out)

        Raises
        ------
        ValueError
            If ``frequency`` is not one of "project", "annual", "monthly", or
            "month-year".
        ValueError
            If ``by_equipment`` is not one of ``True`` or ``False``.
        ValueError
            If ``vessel_crew_assumption`` is not a dictionary.
        """
        frequency = _check_frequency(frequency, which="all")

        if not isinstance(by_equipment, bool):
            raise ValueError("``by_equipment`` must be one of ``True`` or ``False``")

        if not isinstance(vessel_crew_assumption, dict):
            raise ValueError(
                "`vessel_crew_assumption` must be a dictionary of vessel name (keys)"
                " and number of crew (values)"
            )

        # Filter by the at sea indicators and required columns
        at_sea = self.events
        at_sea = at_sea.loc[
            at_sea.location.isin(("enroute", "site", "system"))
            & at_sea.agent.isin(self.service_equipment_names),
            ["agent", "year", "month", "action", "reason", "additional", "duration"],
        ].reset_index(drop=True)

        # Create a shell for the final results
        total_hours = (
            self.events[["env_time", "year", "month"]]
            .groupby(["year", "month"])
            .count()
        )
        total_hours = total_hours.reset_index().rename(columns={"env_time": "N"})
        total_hours.N = 0

        # Apply the vessel crew assumptions
        vessels = at_sea.agent.unique()
        if vessel_crew_assumption != {}:
            for name, n_crew in vessel_crew_assumption.items():
                if name not in vessels:
                    continue
                ix_vessel = at_sea.agent == name
                at_sea.loc[ix_vessel, "duration"] *= n_crew

        group_cols = ["agent"]
        columns = ["Total Crew Hours at Sea"] + vessels.tolist()
        if not by_equipment:
            group_cols.pop(0)
            columns = ["Total Crew Hours at Sea"]
            at_sea = at_sea.groupby(["year", "month"]).sum()[["duration"]].reset_index()

        if frequency is Frequency.PROJECT:
            total_hours = pd.DataFrame([[0]], columns=["duration"])
            if by_equipment:
                total_hours = (
                    at_sea[["duration", "agent"]]
                    .groupby(["agent"])
                    .sum()
                    .T.reset_index(drop=True)
                )
                total_hours.loc[:, "Total Crew Hours at Sea"] = total_hours.sum().sum()
                return total_hours[columns]
            else:
                return pd.DataFrame(at_sea.sum()[["duration"]]).T.rename(
                    columns={"duration": "Total Crew Hours at Sea"}
                )
        additional_cols = frequency.group_cols
        total_hours = (
            total_hours.drop(columns=frequency.drop_cols)
            .groupby(group_cols)[["N"]]
            .sum()
        )

        columns = additional_cols + columns
        group_cols.extend(additional_cols)
        at_sea = at_sea[group_cols + ["duration"]].groupby(group_cols).sum()
        if by_equipment:
            total = []
            for v in vessels:
                total.append(at_sea.loc[v].rename(columns={"duration": v}))
            total_hours = total_hours.join(
                pd.concat(total, axis=1), how="outer"
            ).fillna(0)
            total_hours.N = total_hours.sum(axis=1)
            total_hours = (
                total_hours.reset_index()
                .rename(columns={"N": "Total Crew Hours at Sea"})[columns]
                .set_index(additional_cols)
            )
            return total_hours

        return at_sea.rename(columns={"duration": "Total Crew Hours at Sea"})

    def number_of_tows(
        self, frequency: str, by_tug: bool = False, by_direction: bool = False
    ) -> float | pd.DataFrame:
        """Calculates the total number of tows that occurred during a simulation at a
        project, annual, or monthly level that can be broken out by tugboat.

        Parameters
        ----------
        frequency : str
            One of "project", "annual", "monthly", or "month-year".
        by_tug : bool, optional
            Indicates whether the values are with resepect to each tugboat (True) or not
            (False), by default False.
        by_direction : bool, optional
            Indicates whether the values are with respect to the direction a turbine is
            towed (True) or not (False), by default False.

        Returns
        -------
        float | pd.DataFrame
            Returns either a float for whole project-level costs or a pandas
            ``DataFrame`` with columns:

            - year (if appropriate for frequency)
            - month (if appropriate for frequency)
            - total_tows
            - total_tows_to_port (if broken out)
            - total_tows_to_site (if broken out)
            - {ServiceEquipment.name}_total_tows (if broken out)
            - {ServiceEquipment.name}_to_port (if broken out)
            - {ServiceEquipment.name}_to_site (if broken out)

        Raises
        ------
        ValueError
            If ``frequency`` is not one of "project", "annual", "monthly", or
            "month-year".
        ValueError
            If ``by_tug`` is not one of ``True`` or ``False``.
        ValueError
            If ``by_direction`` is not one of ``True`` or ``False``.
        """
        frequency = _check_frequency(frequency, which="all")

        if not isinstance(by_tug, bool):
            raise ValueError("``by_tug`` must be one of ``True`` or ``False``")

        if not isinstance(by_direction, bool):
            raise ValueError("``by_direction`` must be one of ``True`` or ``False``")

        # Filter out only the towing events
        towing = self.events.loc[self.events.action == "towing"].copy()
        if towing.shape[0] == 0:
            # If this is accessed in an in-situ only scenario, or no tows were activated
            # then return back 0
            return pd.DataFrame([[0]], columns=["total_tows"])
        towing.loc[:, "direction"] = "to_site"
        ix_to_port = towing.reason == "towing turbine to port"
        towing.loc[ix_to_port, "direction"] = "to_port"

        # Get the unique directions and tugboat names
        direction_suffix = ("to_port", "to_site")
        tugboats = towing.agent.unique().tolist()

        # Create the final column names
        columns = ["total_tows"]
        if by_direction:
            columns.extend([f"{c}_{s}" for c in columns for s in direction_suffix])

        if by_tug:
            tug_columns = [f"{t}_total_tows" for t in tugboats]
            if by_direction:
                _columns = [f"{t}_{s}" for t in tugboats for s in direction_suffix]
                tug_columns.extend(_columns)
                tug_columns.sort()
            columns.extend(tug_columns)

        # Count the total number of tows by each possibly category
        time_cols = frequency.group_cols
        group_cols = deepcopy(time_cols)
        if by_tug:
            group_cols.append("agent")
        if by_direction:
            group_cols.append("direction")
        if not group_cols:
            group_cols = ["agent"]
        n_tows = (
            towing[[*group_cols, "env_time"]]
            .groupby(group_cols)
            .count()
            .rename(columns={"env_time": "N"})
        )

        # Create the correct time frequency for the number of tows and shell total
        if frequency is Frequency.PROJECT:
            # If no further work is required, then return the sum as a 1x1 data frame
            if not by_tug and not by_direction:
                return pd.DataFrame(
                    [n_tows.reset_index().N.sum()], columns=["total_tows"]
                )

        if not by_tug and not by_direction:
            return n_tows.rename(columns={"N": "total_tows"})

        if by_tug and not by_direction:
            if frequency is Frequency.PROJECT:
                n_tows = (
                    n_tows.assign(total="total")
                    .set_index("total", append=True)
                    .swaplevel("agent", "total")
                )
            total_tows = n_tows.unstack().droplevel(0, axis=1).fillna(0)
            total_tows["total_tows"] = total_tows.sum(axis=1)
            total_tows = total_tows.rename(
                columns={t: f"{t}_total_tows" for t in tugboats}
            )[columns]
            total_tows.columns.name = None
            return total_tows

        if not by_tug and by_direction:
            if frequency is Frequency.PROJECT:
                n_tows = (
                    n_tows.assign(total="total")
                    .set_index("total", append=True)
                    .swaplevel("direction", "total")
                )
            total_tows = n_tows.unstack().droplevel(0, axis=1).fillna(0)
            total_tows["total_tows"] = total_tows.sum(axis=1)
            total_tows = total_tows.rename(
                columns={s: f"total_tows_{s}" for s in direction_suffix}
            )[columns]
            total_tows.columns.name = None
            return total_tows

        if frequency is Frequency.PROJECT:
            n_tows = (
                n_tows.assign(total="total")
                .set_index("total", append=True)
                .swaplevel("direction", "total")
                .swaplevel("agent", "total")
            )
            time_cols = ["total"]
        tug_sums = (
            n_tows.swaplevel("agent", "direction")
            .unstack()
            .droplevel(0, axis=1)
            .fillna(0)
        )
        tug_sums["total_tows"] = tug_sums.sum(axis=1)
        tug_sums = (
            tug_sums.rename(columns={t: f"{t}_total_tows" for t in tugboats})
            .droplevel("direction")
            .reset_index(drop=False)
            .groupby(time_cols)
            .sum()
        )

        dir_sums = (
            n_tows.unstack()
            .droplevel(0, axis=1)
            .fillna(0)
            .rename(columns={s: f"total_tows_{s}" for s in direction_suffix})
            .droplevel("agent")
            .reset_index(drop=False)
            .groupby(time_cols)
            .sum()
        )
        tug_dir_sums = n_tows.unstack().droplevel(0, axis=1).fillna(0).unstack()
        tugs = tug_dir_sums.columns.get_level_values("agent")
        dirs = tug_dir_sums.columns.get_level_values("direction")
        cols = ["_".join(el) for el in zip(tugs, dirs)]
        tug_dir_sums.columns = cols

        return pd.concat([tug_sums, dir_sums, tug_dir_sums], axis=1)[columns]

    def dispatch_summary(self, frequency: str) -> pd.DataFrame:
        """Calculates the total number of mobilizations for each servicing equipment
        and the average number of charter days for each dispatching.

        Parameters
        ----------
        frequency : str
            One of "project", "annual", "monthly", or "month-year".

        Returns
        -------
        pd.DataFrame
            Data frame of each servicing equipment and its number of mobilizations and
            their average chartering length.
        """
        frequency = _check_frequency(frequency, which="all")

        ev = self.events
        group_cols = [*frequency.group_cols, "agent"]
        average_charter_days = []
        for name in self.service_equipment_names:
            mobilizations = (
                ev.loc[
                    (
                        ev.action.eq("mobilization")
                        & ev.reason.str.contains("arrived on site")
                    )
                    & ev.agent.eq(name),
                    [*group_cols, "env_time"],
                ]
                .reset_index(drop=True)
                .rename(columns={"env_time": "mobilized"})
            )
            leaving = (
                ev.loc[ev.action.eq("leaving site") & ev.agent.eq(name), ["env_time"]]
                .reset_index(drop=True)
                .rename(columns={"env_time": "leaving"})
            )
            if leaving.shape[0] == 0:
                leaving = (
                    ev.loc[ev.agent.eq(name), ["env_time"]]
                    .tail(1)
                    .reset_index(drop=True)
                    .rename(columns={"env_time": "leaving"})
                )
            if mobilizations.shape[0] - leaving.shape[0] == 1:
                mobilizations = mobilizations.iloc[:-1]
            charter_days = pd.concat(
                [mobilizations.reset_index(drop=True), leaving.reset_index(drop=True)],
                axis=1,
            )
            charter_days = (
                charter_days.assign(
                    charter_days=(charter_days.leaving - charter_days.mobilized) / 24
                )
                .drop(columns=["mobilized", "leaving"])
                .groupby(group_cols)
                .agg(["count", "mean"])
                .droplevel(0, axis=1)
                .rename(
                    columns={"count": "N Mobilizations", "mean": "Average Charter Days"}
                )
            )
            average_charter_days.append(charter_days)
        average_charter_days = pd.concat(average_charter_days).sort_index()

        return average_charter_days

    def labor_costs(
        self, frequency: str, by_type: bool = False
    ) -> float | pd.DataFrame:
        """Calculates the labor costs for the simulation at a project, annual, or
        monthly level that can be broken out by hourly and salary labor costs.

        Parameters
        ----------
        frequency : str
            One of "project", "annual", "monthly", or "month-year".
        by_type : bool, optional
            Indicates whether the values are with resepect to the labor types
            (True) or not (False), by default False.

        Returns
        -------
        float | pd.DataFrame
            Returns either a float for whole project-level costs or a pandas
            ``DataFrame`` with columns:

            - year (if appropriate for frequency)
            - month (if appropriate for frequency)
            - total_labor_cost
            - hourly_labor_cost (if broken out)
            - salary_labor_cost (if broken out)

        Raises
        ------
        ValueError
            If ``frequency`` is not one of "project", "annual", "monthly", or
            "month-year".
        ValueError
            If ``by_type`` is not one of ``True`` or ``False``.
        """
        frequency = _check_frequency(frequency, which="all")

        if not isinstance(by_type, bool):
            raise ValueError("``by_type`` must be one of ``True`` or ``False``")

        labor_cols = [self._hourly_cost, self._salary_cost, self._labor_cost]
        if frequency is Frequency.PROJECT:
            costs = pd.DataFrame(
                self.events[labor_cols].sum(axis=0).values.reshape(1, -1),
                columns=labor_cols,
            )
            if not by_type:
                return costs[[self._labor_cost]]
            return costs

        group_filter = frequency.group_cols

        costs = (
            self.events.loc[:, labor_cols + group_filter]
            .groupby(group_filter)
            .sum()
            .fillna(value=0)
        )
        if not by_type:
            return pd.DataFrame(costs[self._labor_cost])
        return costs

    def equipment_labor_cost_breakdowns(
        self,
        frequency: str,
        by_category: bool = False,
        by_equipment: bool = False,
    ) -> pd.DataFrame:
        """Calculates the producitivty cost and time breakdowns for the simulation at a
        project, annual, or monthly level that can be broken out to include the
        equipment and labor components, as well as be broken down by servicing
        equipment.

        .. note:: Doesn't produce a value if there's no cost associated with a "reason".

        Parameters
        ----------
        frequency : str
            One of "project", "annual", "monthly", or "month-year".
        by_category : bool, optional
            Indicates whether to include the equipment and labor categories (True) or
            not (False), by default False.
        by_equipment : bool, optional
            Indicates whether the values are with resepect to the equipment utilized
            (True) or not (False), by default False.

        Returns
        -------
        pd.DataFrame
            Returns pandas ``DataFrame`` with columns:
                - year (if appropriate for frequency)
                - month (if appropriate for frequency)
                - reason
                - hourly_labor_cost (if by_category == ``True``)
                - salary_labor_cost (if by_category == ``True``)
                - total_labor_cost (if by_category == ``True``)
                - equipment_cost (if by_category == ``True``)
                - total_cost (if broken out)
                - total_hours

        Raises
        ------
        ValueError
            If ``frequency`` is not one of "project", "annual", "monthly", or
            "month-year".
        ValueError
            If ``by_category`` is not one of ``True`` or ``False``.
        """
        frequency = _check_frequency(frequency, which="all")
        if not isinstance(by_category, bool):
            raise ValueError("``by_category`` must be one of ``True`` or ``False``")
        if not isinstance(by_equipment, bool):
            raise ValueError("``by_equipment`` must be one of ``True`` or ``False``")

        group_filter = frequency.group_cols
        if by_equipment:
            group_filter.append("agent")
        group_filter.extend(["action", "reason", "additional"])

        action_list = [
            "delay",
            "repair",
            "maintenance",
            "mobilization",
            "transferring crew",
            "traveling",
            "towing",
            "unmooring",
            "mooring reconnection",
        ]
        equipment = self.events[self.events[self._equipment_cost] > 0].agent.unique()
        costs = (
            self.events.loc[
                self.events.agent.isin(equipment)
                & self.events.action.isin(action_list)
                & ~self.events.additional.isin(["work is complete"]),
                group_filter + self._cost_columns + ["duration"],
            ]
            .fillna(0)
            .groupby(group_filter)
            .sum()
            .reset_index()
            .rename(columns={"duration": "total_hours"})
        )
        costs["display_reason"] = [""] * costs.shape[0]

        non_shift_hours = (
            "not in working hours",
            "work shift has ended; waiting for next shift to start",
            "no more return visits will be made",
            "will return next year",
            "waiting for next operational period",
            "end of shift; will resume work in the next shift",
        )
        weather_hours = (
            "weather delay",
            "weather unsuitable to transfer crew",
            "insufficient time to complete travel before end of the shift",
            "weather unsuitable for mooring reconnection",
            "weather unsuitable for unmooring",
        )
        costs.loc[
            (costs.action == "delay") & (costs.additional.isin(non_shift_hours)),
            "display_reason",
        ] = "Not in Shift"
        costs.loc[costs.action == "repair", "display_reason"] = "Repair"
        costs.loc[costs.action == "maintenance", "display_reason"] = "Maintenance"
        costs.loc[costs.action == "transferring crew", "display_reason"] = (
            "Crew Transfer"
        )
        costs.loc[costs.action == "traveling", "display_reason"] = "Site Travel"
        costs.loc[costs.action == "towing", "display_reason"] = "Towing"
<<<<<<< HEAD
        costs.loc[costs.action.str.contains("mooring"), "display_reason"] = (
            "Reconnection"
        )
        costs.loc[costs.action.str.contains("unmooring"), "display_reason"] = (
            "Disconnection"
        )
=======
        costs.loc[costs.action.eq("mooring reconnection"), "display_reason"] = (
            "Reconnection"
        )
        costs.loc[costs.action.eq("unmooring"), "display_reason"] = "Disconnection"
>>>>>>> efbf222c
        costs.loc[costs.action == "mobilization", "display_reason"] = "Mobilization"
        costs.loc[costs.additional.isin(weather_hours), "display_reason"] = (
            "Weather Delay"
        )
        costs.loc[costs.reason == "no requests", "display_reason"] = "No Requests"

        costs.reason = costs.display_reason

        drop_columns = [self._materials_cost, "display_reason", "additional", "action"]
        if not by_category:
            drop_columns.extend(
                [
                    self._hourly_cost,
                    self._salary_cost,
                    self._labor_cost,
                    self._equipment_cost,
                ]
            )
        group_filter.pop(group_filter.index("additional"))
        group_filter.pop(group_filter.index("action"))
        costs = costs.drop(columns=drop_columns)
        costs = costs.groupby(group_filter).sum().reset_index()

        comparison_values: product[tuple[Any, Any]] | product[tuple[Any, Any, Any]]
        month_year = frequency == "month-year"
        if frequency in ("annual", "month-year"):
            years = costs.year.unique()
            reasons = costs.reason.unique()
            comparison_values = product(years, reasons)
            if month_year:
                months = costs.month.unique()
                comparison_values = product(years, months, reasons)

            zeros = np.zeros(costs.shape[1] - 2).tolist()
            for _year, *_month, _reason in comparison_values:
                row_filter = costs.year.values == _year
                row = [_year, _reason] + zeros
                if month_year:
                    _month = _month[0]
                    row_filter &= costs.month.values == _month
                    row = [_year, _month, _reason] + zeros[:-1]

                row_filter &= costs.reason.values == _reason
                if costs.loc[row_filter].size > 0:
                    continue
                costs.loc[costs.shape[0]] = row
        elif frequency is Frequency.MONTHLY:
            months = costs.month.unique()
            reasons = costs.reason.unique()
            comparison_values = product(months, reasons)
            zeros = np.zeros(costs.shape[1] - 2).tolist()
            for _month, _reason in comparison_values:
                row_filter = costs.month.values == _month
                row_filter &= costs.reason.values == _reason
                row = [_month, _reason] + zeros
                if costs.loc[row_filter].size > 0:
                    continue
                costs.loc[costs.shape[0]] = row

        new_sort = [
            "Maintenance",
            "Repair",
            "Crew Transfer",
            "Site Travel",
            "Towing",
            "Reconnection",
            "Disconnection",
            "Mobilization",
            "Weather Delay",
            "No Requests",
            "Not in Shift",
        ]
        costs.reason = pd.Categorical(costs.reason, new_sort)
        costs = costs.set_index(group_filter)
        sort_order = ["reason"]
        if by_equipment:
            costs = costs.loc[costs.index.get_level_values("agent").isin(equipment)]
            costs.index = costs.index.set_names({"agent": "equipment_name"})
            sort_order = ["equipment_name", "reason"]
        sort_order = frequency.group_cols + sort_order
        return costs.sort_values(by=sort_order)

    def emissions(
        self,
        emissions_factors: dict,
        maneuvering_factor: float = 0.1,
        port_engine_on_factor: float = 0.25,
    ) -> pd.DataFrame:
        """Calculates the emissions, typically in tons, per hour of operations for
        transiting, maneuvering (calculated as a % of transiting), idling at the site
        (repairs, crew transfer, weather delays), and idling at port (weather delays),
        excluding waiting overnight between shifts.

        Parameters
        ----------
        emissions_factors : dict
            Dictionary of emissions per hour for "transit", "maneuver", "idle at site",
            and "idle at port" for each of the servicing equipment in the simulation.
        maneuvering_factor : float, optional
            The proportion of transit time that can be attributed to
            maneuvering/positioning, by default 0.1.
        port_engine_on_factor : float, optional
            The proportion of idling at port time that can be attributed to having the
            engine on and producing emissions, by default 0.25.

        Returns
        -------
        pd.DataFrame
            DataFrame of "duration" (hours), "distance_km", and "emissions" (tons) for
            each servicing equipment in the simulation for each emissions category.

        Raises
        ------
        KeyError
            Raised if any of the servicing equipment are missing from the
            ``emissions_factors`` dictionary.
        KeyError
            Raised if any of the emissions categories are missing from each servcing
            equipment definition in ``emissions_factors``.
        """
        if missing := set(self.service_equipment_names).difference(
            [*emissions_factors]
        ):
            raise KeyError(
                f"`emissions_factors` is missing the following keys: {missing}"
            )

        valid_categories = ("transit", "maneuvering", "idle at port", "idle at site")
        emissions_categories = list(
            chain(*[[*val] for val in emissions_factors.values()])
        )
        emissions_input = Counter(emissions_categories)
        if (
            len(set(valid_categories).difference(emissions_input.keys())) > 0
            or len(set(emissions_input.values())) > 1
        ):
            raise KeyError(
                "Each servicing equipment's emissions factors must have inputs for:"
                f"{valid_categories}"
            )

        # Create the agent/duration subset
        equipment_usage = (
            self.events.loc[
                self.events.agent.isin(self.service_equipment_names),
                ["agent", "action", "reason", "location", "duration", "distance_km"],
            ]
            .groupby(["agent", "action", "reason", "location"])
            .sum()
            .reset_index(drop=False)
        )
        equipment_usage = equipment_usage.loc[
            ~(
                (equipment_usage.action == "delay")
                & equipment_usage.reason.isin(("no requests", "work is complete"))
            )
        ]

        # Map each of the locations to new categories and filter out unnecessary ones
        conditions = [
            equipment_usage.location.eq("site").astype(bool),
            equipment_usage.location.eq("system").astype(bool),
            equipment_usage.location.eq("port").astype(bool),
            equipment_usage.location.eq("enroute").astype(bool),
        ]
        values = ["idle at site", "idle at site", "idle at port", "transit"]
        equipment_usage = (
            equipment_usage.assign(
                category=np.select(conditions, values, default="invalid")
            )
            .drop(["action", "reason", "location"], axis=1)
            .groupby(["agent", "category"])
            .sum()
            .drop("invalid", level="category")
        )

        # Create a new emissions factor DataFrame and mapping
        categories = list(set().union(emissions_categories))
        emissions_summary = pd.DataFrame(
            [],
            index=pd.MultiIndex.from_product(
                [[*emissions_factors], categories], names=["agent", "category"]
            ),
        )
        factors = [
            [(eq, cat), ef]
            for eq, d in emissions_factors.items()
            for cat, ef in d.items()
        ]
        emissions_summary.loc[[ix for (ix, _) in factors], "emissions_factors"] = [
            ef for (_, ef) in factors
        ]

        # Combine the emissions factors and the calculate the total distribution
        equipment_usage = equipment_usage.join(emissions_summary, how="outer").fillna(0)

        # Adjust the transiting time to account for maneuvering
        transiting = equipment_usage.index.get_level_values("category") == "transit"
        manuevering = (
            equipment_usage.index.get_level_values("category") == "maneuvering"
        )
        equipment_usage.loc[manuevering, "duration"] = (
            equipment_usage.loc[transiting, "duration"].values * maneuvering_factor
        )
        equipment_usage.loc[transiting, "duration"] = equipment_usage.loc[
            transiting, "duration"
        ] * (1 - maneuvering_factor)

        # Adjust the idling at port time to only account for when the engine is on
        port = equipment_usage.index.get_level_values("category") == "idle at port"
        equipment_usage.loc[port, "duration"] = (
            equipment_usage.loc[transiting, "duration"].values * port_engine_on_factor
        )

        equipment_usage = (
            equipment_usage.fillna(0)
            .assign(
                emissions=equipment_usage.duration * equipment_usage.emissions_factors
            )
            .drop(columns=["emissions_factors"])
            .fillna(0, axis=1)
        )

        return equipment_usage

    def component_costs(
        self,
        frequency: str,
        by_category: bool = False,
        by_action: bool = False,
        by_task: bool = False,
        *,
        include_travel: bool = False,
    ) -> pd.DataFrame:
        """Calculates the component costs for the simulation at a project, annual, or
        monthly level that can be broken out by cost categories. This will not sum to
        the total cost because it is does not include times where there is no work being
        done, but costs are being accrued.

        .. note:: It should be noted that the costs will include costs accrued from both
           weather delays and shift-to-shift delays. In the future these will be
           disentangled.

        Parameters
        ----------
        frequency : str
            One of "project", "annual", "monthly", or "month-year".
        by_category : bool, optional
            Indicates whether the values are with resepect to the various cost
            categories (True) or not (False), by default False.
        by_action : bool, optional
            Indicates whether component costs are going to be further broken out by the
            action being performed--repair, maintenance, and delay--(True) or not
            (False), by default False.
        by_task : bool, optional
            Indicates if each repair or maintenance task type should be broken out for
            each of the components, by default False.
        include_travel : bool, optional
            Indicates if travel costs associated with this repair should be included, by
            default False.

        Returns
        -------
        float | pd.DataFrame
            Returns either a float for whole project-level costs or a pandas
            ``DataFrame`` with columns:

            - year (if appropriate for frequency)
            - month (if appropriate for frequency)
            - subassembly
            - task (if broken out)
            - action (if broken out)
            - materials_cost (if broken out)
            - total_labor_cost (if broken out)
            - equipment_cost (if broken out)
            - total_cost

        Raises
        ------
        ValueError
            If ``frequency`` is not one of "project", "annual", "monthly", or
            "month-year".
        ValueError
            If :py:attr:`by_category` is not one of ``True`` or ``False``.
        ValueError
            If :py:attr:`by_action` is not one of ``True`` or ``False``.
        ValueError
            If :py:attr:`by_task` is not one of ``True`` or ``False``.
        ValueError
            If :py:attr:`include_travel` is not one of ``True`` or ``False``.
        """
        frequency = _check_frequency(frequency, which="all")
        if not isinstance(by_category, bool):
            raise ValueError("``by_equipment`` must be one of ``True`` or ``False``")
        if not isinstance(by_action, bool):
            raise ValueError("``by_action`` must be one of ``True`` or ``False``")
        if not isinstance(by_task, bool):
            raise ValueError("``by_task`` must be one of ``True`` or ``False``")
        if not isinstance(include_travel, bool):
            raise ValueError("``include_travel`` must be one of ``True`` or ``False``")

        cost_cols = [self._total_cost]
        if by_category:
            cost_cols[0:0] = [
                self._materials_cost,
                self._labor_cost,
                self._equipment_cost,
            ]

        part_group = (
            self.events.loc[
                (
                    self.events.action.eq("repair request")
                    | self.events.action.eq("maintenance request")
                )
                & self.events.request_id.str.startswith(("RPR", "MNT")),
                ["agent", "reason", "request_id", "system_name"],
            ]
            .drop_duplicates(subset=["request_id"], keep="first")
            .groupby(["agent", "reason", "request_id"])
            .count()
            .reset_index(level=["agent", "reason"], drop=False)
            .drop(columns="system_name")
            .sort_index()
            .rename(columns={"agent": "subassembly", "reason": "task"})
        )

        group_filter = frequency.group_cols
        group_filter.append("subassembly")
        if by_task:
            group_filter.append("task")
        if by_action:
            group_filter.append("action")

        cost_group = (
            self.events.loc[
                self.events.request_id.str.startswith(("RPR", "MNT"))
                & self.events[self._total_cost].gt(0),
                ["year", "month", "request_id", "action", *cost_cols],
            ]
            .replace(
                {
                    "repair complete": "repair",
                    "maintenance complete": "maintenance",
                    "transferring crew": "travel",
                    "traveling": "travel",
                }
            )
            .groupby(["year", "month", "request_id", "action"])
            .sum()
            .reset_index(["year", "month", "action"], drop=False)
            .sort_index()
        )
        if not include_travel:
            cost_group = cost_group.loc[cost_group.action.ne("travel")]

        component_costs = (
            part_group.join(cost_group, how="outer")
            .loc[:, [*group_filter, *cost_cols]]
            .reset_index(drop=True)
            .convert_dtypes()
            .groupby(group_filter)
            .sum()
            .sort_index(level=group_filter)
        )
        return component_costs

    def port_fees(self, frequency: str) -> pd.DataFrame:
        """Calculates the port fees for the simulation at a project, annual, or monthly
        level. This excludes any equipment or labor costs, which are included in:
        ``equipment_costs``.

        Parameters
        ----------
        frequency : str
            One of "project" or "annual", "monthly", ".

        Returns
        -------
        pd.DataFrame
            The broken out by time port fees with

        Raises
        ------
        ValueError
            If ``frequency`` not one of "project" or "annual".
        """
        frequency = _check_frequency(frequency, which="all")

        column = "port_fees"
        port_fee = self.events.loc[
            self.events.action == "monthly lease fee",
            ["year", "month", "equipment_cost"],
        ].rename(columns={"equipment_cost": column})

        if port_fee.shape[0] == 0:
            return pd.DataFrame([[0]], columns=[column])

        if frequency is Frequency.PROJECT:
            return pd.DataFrame([port_fee.sum(axis=0).loc[column]], columns=[column])

        group_filter = frequency.group_cols
        return port_fee[group_filter + [column]].groupby(group_filter).sum()

    def project_fixed_costs(self, frequency: str, resolution: str) -> pd.DataFrame:
        """Calculates the fixed costs of a project at the project and annual frequencies
        at a given cost breakdown resolution.

        Parameters
        ----------
        frequency : str
            One of "project" or "annual", "monthly", ".
        resolution : st
            One of "low", "medium", or "high", where the values correspond to:

            - low: ``FixedCosts.resolution["low"]``, corresponding to itemized costs.
            - medium: ``FixedCosts.resolution["medium"]``, corresponding to the
              overarching cost categories.
            - high: ``FixedCosts.resolution["high"]``, corresponding to a lump sum.

            These values can also be seen through the ``FixedCosts.hierarchy``

        Returns
        -------
        pd.DataFrame
            The project's fixed costs as a sum or annualized with high, medium, and low
            resolution as desired.

        Raises
        ------
        ValueError
            If ``frequency`` not one of "project" or "annual".
        ValueError
            If ``resolution`` must be one of "low", "medium", or "high".
        """
        frequency = _check_frequency(frequency, which="all")

        resolution = resolution.lower().strip()
        if resolution not in ("low", "medium", "high"):
            raise ValueError(
                '``resolution`` must be one of "low", "medium", or "high".'
            )

        # Get the appropriate values and convert to the currency base
        keys = self.fixed_costs.resolution[resolution]
        vals = np.array([[getattr(self.fixed_costs, key) for key in keys]])
        if self.fixed_costs.units == "$/kw/yr":
            vals = vals * self.project_capacity * 1000

        total = (
            self.operations[["year", "month", "env_time"]]
            .groupby(["year", "month"])
            .count()
        )
        total = total.rename(columns={"env_time": "N"})
        total.N = 1.0

        operation_hours = (
            self.operations[["year", "month", "env_time"]]
            .groupby(["year", "month"])
            .count()
        )
        operation_hours = operation_hours.rename(columns={"env_time": "N"})

        costs = pd.DataFrame(total.values * vals, index=total.index, columns=keys)
        costs *= operation_hours.values.reshape(-1, 1) / 8760.0

        adjusted_inflation = np.array(
            [self.inflation_rate ** (i // 12) for i in range(costs.shape[0])]
        )
        costs *= adjusted_inflation.reshape(-1, 1)

        if frequency is Frequency.PROJECT:
            return pd.DataFrame(costs.reset_index(drop=True).sum()).T

        costs = (
            costs.reset_index(drop=False)
            .drop(columns=frequency.drop_cols)
            .groupby(frequency.group_cols)
            .sum()
        )

        return costs

    def opex(self, frequency: str, by_category: bool = False) -> pd.DataFrame:
        """Calculates the project's OpEx for the simulation at a project, annual, or
        monthly level.

        Parameters
        ----------
        frequency : str
            One of project, annual, monthly, or month-year.

        by_category : bool, optional
            Indicates whether the values are with resepect to the various cost
            categories (True) or not (False), by default False.

        Returns
        -------
        pd.DataFrame
            The project's OpEx broken out at the desired time and category resolution.
        """
        frequency = _check_frequency(frequency, which="all")

        # Get the materials costs and remove the component-level breakdown
        materials = self.component_costs(frequency=frequency, by_category=True)
        materials = materials.loc[:, ["materials_cost"]].reset_index()
        if frequency is Frequency.PROJECT:
            materials = pd.DataFrame(materials.loc[:, ["materials_cost"]].sum()).T
        else:
            group_col = frequency.group_cols
            materials = (
                materials[group_col + ["materials_cost"]].groupby(group_col).sum()
            )

        # Port fees will produce an 1x1 dataframe if values aren't present, so recreate
        # it with the appropriate dimension
        port_fees = self.port_fees(frequency=frequency)
        if frequency != "project" and port_fees.shape == (1, 1):
            port_fees = pd.DataFrame(
                [], columns=["port_fees"], index=materials.index, dtype=float
            )
            port_fees = port_fees.astype(float).fillna(0)

        # Create a list of data frames for the OpEx components
        opex_items = [
            self.project_fixed_costs(frequency=frequency, resolution="low"),
            port_fees,
            self.equipment_costs(frequency=frequency),
            self.labor_costs(frequency=frequency),
            materials,
        ]

        # Join the data frames and sum along the time axis and return
        column = "OpEx"
        opex = pd.concat(opex_items, axis=1)
        opex.loc[:, column] = opex.sum(axis=1)
        if by_category:
            return opex
        return opex[[column]]

    def process_times(self, include_incompletes: bool = True) -> pd.DataFrame:
        """Calculates the time, in hours, to complete a repair/maintenance request, on
        both a request to completion basis, and the actual time to complete the repair.

        Parameters
        ----------
        include_incompletes : bool, optional
            Boolean flag to include the incomplete repair and maintenance requests. If
            True, this will summarize all submitted requests that have not been
            canceled, but if False, this will only summary the process timing for
            the completed requests, by default True.

        Returns
        -------
        pd.DataFrame
         - category (index): repair/maintenance category
         - time_to_completion: total number of hours from the time of request to the
           time of completion
         - process_time: total number of hours it took for the equipment to complete
         - the request.
         - downtime: total number of hours where the operations were below 100%.
         - N: total number of processes in the category.
        """
        canceled_requests = self.events.loc[
            self.events.action.isin(("repair canceled", "maintenance canceled")),
            "request_id",
        ]
        events_valid = self.events.loc[
            self.events.request_id.ne("na")
            & ~self.events.request_id.isin(canceled_requests)
        ]
        if not include_incompletes:
            completed = self.events.loc[
                self.events.action.isin(("repair complete", "maintenance complete")),
                "request_id",
            ]
            events_valid = events_valid.loc[events_valid.request_id.isin(completed)]

        # Summarize all the requests data
        request_df = (
            events_valid[["request_id", "env_time", "duration"]]
            .groupby("request_id")
            .sum()
            .sort_index()
        )
        request_df_min = (
            events_valid[["request_id", "env_time", "duration"]]
            .groupby("request_id")
            .min()
            .sort_index()
        )
        request_df_max = (
            events_valid[["request_id", "env_time", "duration"]]
            .groupby("request_id")
            .max()
            .sort_index()
        )

        # Summarize all the downtime-specific data for all requests
        downtime_df = events_valid.loc[events_valid.system_operating_level < 1][
            ["request_id", "env_time", "duration"]
        ]
        downtime_df_min = (
            downtime_df[["request_id", "env_time", "duration"]]
            .groupby("request_id")
            .min()
            .sort_index()
        )
        downtime_df_max = (
            downtime_df[["request_id", "env_time", "duration"]]
            .groupby("request_id")
            .max()
            .sort_index()
        )

        reason_df = (
            events_valid.drop_duplicates(subset=["request_id"])[
                ["request_id", "part_name", "reason"]
            ]
            .set_index("request_id")
            .sort_index()
        )

        # Summarize the time to first repair/maintenance activity
        submitted_df = (
            events_valid.loc[
                events_valid.action.isin(("repair request", "maintenance request")),
                ["request_id", "env_time"],
            ]
            .drop_duplicates(subset=["request_id"])
            .set_index("request_id")
            .sort_index()
        )
        action_df = (
            events_valid.loc[
                events_valid.action.isin(("repair", "maintenance")),
                ["request_id", "env_time"],
            ]
            .groupby("request_id")
            .min()
            .sort_index()
        )
        time_to_repair_df = action_df.subtract(submitted_df, axis="index")

        # Create the timing dataframe
        timing = pd.DataFrame([], index=request_df_min.index)
        timing = timing.join(reason_df[["part_name", "reason"]]).rename(
            columns={"part_name": "subassembly", "reason": "task"}
        )
        timing = timing.join(
            request_df_min[["env_time"]]
            .join(request_df_max[["env_time"]], lsuffix="_min", rsuffix="_max")
            .diff(axis=1)[["env_time_max"]]
            .rename(columns={"env_time_max": "time_to_completion"})
        )
        timing = timing.join(request_df[["duration"]]).rename(
            columns={"duration": "process_time"}
        )
        timing = timing.join(
            downtime_df_min[["env_time"]]
            .join(downtime_df_max[["env_time"]], lsuffix="_min", rsuffix="_max")
            .diff(axis=1)[["env_time_max"]]
            .rename(columns={"env_time_max": "downtime"})
        )
        timing = timing.join(
            time_to_repair_df.rename(columns={"env_time": "time_to_start"})
        )
        timing["N"] = 1

        # Return only the categorically summed data
        return timing.groupby(["subassembly", "task"]).sum().sort_index()

    def request_summary(self) -> pd.DataFrame:
        """Calculate the number of repair and maintenance requets that have been
        submitted, cancelled, not completed, and completed.

        Returns
        -------
        pd.DataFrame
            Data frame with a :py:class`pandas.MultiIndex` of the subassembly and
            task description, with columns "total_request", "canceled_request",
            "incomplete_requests", and "completed_requests".
        """
        requests = self.events.loc[
            self.events.action.isin(("repair request", "maintenance request")),
            "request_id",
        ].drop_duplicates()
        canceled_requests = self.events.loc[
            self.events.action.isin(("repair canceled", "maintenance canceled")),
            "request_id",
        ].drop_duplicates()
        completed_requests = self.events.loc[
            self.events.action.isin(("repair complete", "maintenance complete")),
            "request_id",
        ].drop_duplicates()
        incomplete_requests = requests.loc[
            ~requests.isin(canceled_requests) & ~requests.isin(completed_requests)
        ]
        total_df = (
            self.events.loc[
                self.events.action.isin(("repair request", "maintenance request")),
                ["part_name", "reason", "request_id"],
            ]
            .rename(
                columns={
                    "part_name": "subassembly",
                    "reason": "task",
                }
            )
            .drop_duplicates(subset=["request_id"])
        )
        canceled_df = (
            total_df.loc[total_df.request_id.isin(canceled_requests)]
            .groupby(["subassembly", "task"])
            .count()
            .rename(columns={"request_id": "canceled_requests"})
        )
        incomplete_df = (
            total_df.loc[total_df.request_id.isin(incomplete_requests)]
            .groupby(["subassembly", "task"])
            .count()
            .rename(columns={"request_id": "incomplete_requests"})
        )
        completed_df = (
            total_df.loc[total_df.request_id.isin(completed_requests)]
            .groupby(["subassembly", "task"])
            .count()
            .rename(columns={"request_id": "completed_requests"})
        )
        total_df = (
            total_df.groupby(["subassembly", "task"])
            .count()
            .rename(columns={"request_id": "total_requests"})
        )
        summary = (
            total_df.join(canceled_df, how="outer")
            .join(incomplete_df, how="outer")
            .join(completed_df, how="outer")
            .fillna(0)
            .astype(int)
        )
        return summary

    def power_production(
        self, frequency: str, by: str = "windfarm", units: str = "gwh"
    ) -> float | pd.DataFrame:
        """Calculates the power production for the simulation at a project, annual, or
        monthly level that can be broken out by turbine.

        Parameters
        ----------
        frequency : str
            One of "project", "annual", "monthly", or "month-year".
        by : str
            One of "windfarm" or "turbine".
        units : str
            One of "gwh", "mwh", or "kwh".

        Returns
        -------
        float | pd.DataFrame
            Returns either a float for whole project-level energy production or a pandas
            ``DataFrame`` with columns:

            - year (if appropriate for frequency)
            - month (if appropriate for frequency)
            - total_power_production
            - <turbine_id>_power_production (if broken out)

        Raises
        ------
        ValueError
            If ``frequency`` is not one of "project", "annual", "monthly", or
            "month-year".
        ValueError
            If :py:attr:`by` is not one of "turbine" or "windfarm".
        """
        frequency = _check_frequency(frequency, which="all")

        by = by.lower().strip()
        if by not in ("windfarm", "turbine"):
            raise ValueError('``by`` must be one of "windfarm" or "turbine".')
        by_turbine = by == "turbine"

        if units not in ("gwh", "mwh", "kwh"):
            raise ValueError('``units`` must be one of "gwh", "mwh", or "kwh".')
        if units == "gwh":
            divisor = 1e6
            label = "Project Energy Production (GWh)"
        elif units == "mwh":
            divisor = 1e3
            label = "Project Energy Production (MWh)"
        else:
            divisor = 1
            label = "Project Energy Production (kWh)"

        col_filter = ["windfarm"]
        if by_turbine:
            col_filter.extend(self.turbine_id)

        if frequency is Frequency.PROJECT:
            production = self.production[col_filter].sum(axis=0)
            production = (
                pd.DataFrame(
                    production.values.reshape(1, -1),
                    columns=col_filter,
                    index=[label],
                )
                / divisor
            )
            return production

        group_cols = frequency.group_cols
        production = (
            self.production[group_cols + col_filter].groupby(by=group_cols).sum()
            / divisor
        )
        return production

    def h2_production(
        self, frequency: str, by: str = "total", units: str = "kg"
    ) -> float | pd.DataFrame:
        """Calculates the hydrogen production for the simulation at a project, annual,
        or monthly level that can be broken out by electrolyzer.

        Parameters
        ----------
        frequency : str
            One of "project", "annual", "monthly", or "month-year".
        by : str
            One of "electrolyzer" or "total".
        units : str
            One of "kg" (kilograms) or "tn" (metric tonnes).

        Returns
        -------
        float | pd.DataFrame
            Returns either a float for whole project-level hydrogen production or a
            pandas ``DataFrame`` with columns:

            - year (if appropriate for frequency)
            - month (if appropriate for frequency)
            - total_power_production
            - <electrolyzer>_power_production (if broken out)

        Raises
        ------
        ValueError
            Raised if there were no simulated electrolyzers.
        ValueError
            If :py:attr:`frequency` is not one of "project", "annual", "monthly", or
            "month-year".
        ValueError
            If :py:attr:`by` is not one of "electrolyzer" or "total".
        ValueError
            If :py:attr:`units` is not one of "kg" or "tn".
        """
        if self.electrolyzer_rated_production.size == 0:
            raise ValueError("No electrolyzers available to analyze.")
        frequency = _check_frequency(frequency, which="all")

        by = by.lower().strip()
        if by not in ("electrolyzer", "total"):
            raise ValueError('``by`` must be one of "total" or "electrolyzer".')
        by_electrolyzer = by == "electrolyzer"

        if units not in ("kg", "tn"):
            raise ValueError('``units`` must be one of "kg" or "tn".')
        if units == "tn":
            divisor = 1e3
            label = "Project H2 Production (metric tonnes)"
        else:
            divisor = 1
            label = "Project H2 Production (kg)"

        col_filter = ["total"]
        if by_electrolyzer:
            col_filter.extend(self.electrolyzer_id)

        production = self.production.copy()
        production["total"] = production[self.electrolyzer_id].sum(axis=1)

        if frequency is Frequency.PROJECT:
            production = production[col_filter].sum(axis=0)
            production = (
                pd.DataFrame(
                    production.values.reshape(1, -1),
                    columns=col_filter,
                    index=[label],
                )
                / divisor
            )
            return production

        group_cols = frequency.group_cols
        production = (
            production[group_cols + col_filter].groupby(by=group_cols).sum() / divisor
        )
        return production

    # Windfarm Financials

    def npv(
        self, frequency: str, discount_rate: float = 0.025, offtake_price: float = 80
    ) -> pd.DataFrame:
        """Calculates the net present value of the windfarm at a project, annual, or
        monthly resolution given a base discount rate and offtake price.

        .. note:: This function will be improved over time to incorporate more of the
            financial parameter at play, such as PPAs.

        Parameters
        ----------
        frequency : str
            One of "project", "annual", "monthly", or "month-year".
        discount_rate : float, optional
            The rate of return that could be earned on alternative investments, by
            default 0.025.
        offtake_price : float, optional
            Price of energy, per MWh, by default 80.

        Returns
        -------
        pd.DataFrame
            The project net prsent value at the desired time resolution.
        """
        frequency = _check_frequency(frequency, which="all")

        # Gather the OpEx, and revenues
        expenditures = self.opex("month-year")
        production = self.power_production("month-year")
        revenue: pd.DataFrame = production / 1000 * offtake_price  # MWh

        # Instantiate the NPV with the required calculated data and compute the result
        npv = revenue.join(expenditures).rename(columns={"windfarm": "revenue"})
        N = npv.shape[0]
        npv.loc[:, "discount"] = np.full(N, 1 + discount_rate) ** np.arange(N)
        npv.loc[:, "NPV"] = (npv.revenue.values - npv.OpEx.values) / npv.discount.values

        # Aggregate the results to the required resolution
        if frequency is Frequency.PROJECT:
            return pd.DataFrame(npv.reset_index().sum()).T[["NPV"]]

        if frequency is Frequency.MONTH_YEAR:
            return npv[["NPV"]]

        npv = (
            npv.reset_index()
            .drop(columns=frequency.drop_cols)
            .groupby(frequency.group_cols)
            .sum()[["NPV"]]
        )
        return npv<|MERGE_RESOLUTION|>--- conflicted
+++ resolved
@@ -1465,19 +1465,10 @@
         )
         costs.loc[costs.action == "traveling", "display_reason"] = "Site Travel"
         costs.loc[costs.action == "towing", "display_reason"] = "Towing"
-<<<<<<< HEAD
-        costs.loc[costs.action.str.contains("mooring"), "display_reason"] = (
-            "Reconnection"
-        )
-        costs.loc[costs.action.str.contains("unmooring"), "display_reason"] = (
-            "Disconnection"
-        )
-=======
         costs.loc[costs.action.eq("mooring reconnection"), "display_reason"] = (
             "Reconnection"
         )
         costs.loc[costs.action.eq("unmooring"), "display_reason"] = "Disconnection"
->>>>>>> efbf222c
         costs.loc[costs.action == "mobilization", "display_reason"] = "Mobilization"
         costs.loc[costs.additional.isin(weather_hours), "display_reason"] = (
             "Weather Delay"
