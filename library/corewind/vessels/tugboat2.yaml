--- conflicted
+++ resolved
@@ -13,11 +13,7 @@
 # workday_start: 6
 # workday_end: 18
 strategy_threshold: 1  # needs to be here, but doesn't do anything
-<<<<<<< HEAD
-charter_days: 20  # needs to be here, but doesn't do anything
-=======
-charter_days: 10
->>>>>>> 2fa6db9d
+charter_days: 20
 tow_speed: 9.26  # 5 knots
 unmoor_hours: 2
 reconnection_hours: 4
