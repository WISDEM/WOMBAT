# CHANGELOG

## Unreleased

- Adds the `units` input to `FixedCosts` that allows for costs to be defined on per kW
  basis (default, "\$/kw/yr") or as a set cost ("\$/yr").
- Adds distance-based coordinates in meters that can be used by providing
  `layout_coords: distance` in the primary configuration file. The default is "wgs-84
  to maintain compatibility with existing workflows.
- Adds the configuration data and analysis code used in the code comparison study,
  published at http://dx.doi.org/10.7488/era/5854.
- Moves the standard weather loading routines to the `wombat/core/library.py, which includes the
  following:
  - Ability to read pre-processed Parquet data files for smaller file sizes and efficient I/O.
  - `load_weather()` automatically reads the Parquet data or reads and transforms the CSV data.
  - `read_weather_csv()` reads and converts the datetime column from standard datetime formats.
  - `format_weather()` converts a resultant DataFrame from `read_weather_csv()` into a
    WOMBAT-compatible weather profile.
<<<<<<< HEAD
- `Port` and `ServiceEquipment` now have a `name` attribute that allows for quicker access to the
  highly used `.settings.name` attribute.

### Tow-To-Port Improvements

- Creation of the `PortManager` to manage the tugboats and other port-managed vessels.
- Tugboats are now mobilized when there are no currently available tugboats, including when another
  tugboat might be busy towing or returning from site.
- Tugboats accumulate downtime costs while at port and unused.
=======
- Ensures that a nonexistent `site_distance` passed to the `PortConfig` is still set from the
  primary configuration's `port_distance`.
- Fixes a bug where the towing costs are logged twice, and double counting the values in the results.
- Fixes a bug in `Metrics.equipment_labor_cost_breakdown()` filters out some costs because a
  filtering column has a NaN value. This primarily occurred in the towing operations.
- Fixes a bug in `Metrics.equipment_labor_cost_breakdown()` where the mooring and unmooring
  processes were entirely removed from the cost breakdown.
>>>>>>> efbf222c

## v0.12.2 - 16 October 2025

- Reinstate the ability to have extra columns in the weather profile to avoid upstream conflicts,
  but enforce that they are placed after the columns used by the model.

## v0.12.1 - 14 October 2025

- Enable Python 3.13 and 3.14, with the caveat that 3.14 builds will fail until PyArrow 22.0 is
  released.

## v0.12 - 30 September 2025

- Allow for missing data columns for either "windspeed" or "waveheight" where a column
  of zeros will be populated, and a warning will be raised to alert users in case the
  missing column is an error.
- Force weather column ordering to always be "index", "datetime", "hour", "windspeed", "waveheight".

## v0.11.3 - 31 July 2025

- Install `polars-lts-cpu` by default when installing on MacOS
- Add MacOS test runners

## v0.11.2 - 9 July 2025

- Fixes a bug primarily impacting tow-to-port scenarios where individual maintenance and failure
  models are not being reset upon either replacement or following a tow-to-port repair under
  certain conditions. This allows for these additional processes to be perpetuated throughout the lifecycle
  of the simulation while succumbing to the same initial flaw, compounding the number of erroneously
  additional events. The issue is resolved by the following:
    1. Multiple subassemblies can now be passed to a `Cable` or `System` object during an
       interruption, allowing for simpler logic handling.
    2. TTP repairs no longer reset the subassemblies at the time of towing to port, and instead reset
       the subassemblies after the turbine has been towed to site. Resetting in the final stage
       ensures that any newly created processes, and especially fixed date maintenance schedules can
       not create extra processes between tow, repair, and site return operations.
- Fixes a bug in the `Metrics.process_times()` calculation inflating the count of total events
  when cables are shut down. This is due to immediate logging of the upstream system and cables
  shutting down with shared logging data.
- Applies the same fix to the `Metrics.request_summary()` calculation, ensuring duplicated logging
  messages are not caught up in the end result.

## v0.11.1 - 3 July 2025

- Fixes a bug causing 25+ hour mooring connection operations to never complete due to shift delays
  in an uninterrupted operation.
- Updates the rated production and capacity docstrings to ensure users understand they are an hourly
  capacity.

## v0.11 - 26 June 2025

### Deprecations

- Drops support for Python 3.10.
- The layout file must have a "type" specified for every system in the layout.

### Features

- Electrolyzers are now an included system model. They act similarly to a substation,
  but should be downstream from the substations in the layout model. Unlike turbines
  an electrolyzer will only connect to the substation as a downstream system. Below
  are some of the highlights and assumptions.
  - The subassembly definition file requires 4 top-level inputs:
    - `stack_capacity_kw`: The capacity of each stack
    - `capex_kw`: The cost of the whole system, per kw.
    - `n_stacks`: The number of stacks comprising the electrolyzer.
    - `power_curve`: Includes variables `p1`, `p2`, `p3`, `p4`, `p5`, `FE` (Faradaic
      efficiency), `n_cells` (per stack), and `turndown_ratio`.
  - The production curve is based on the
    [H2Integrate PEM electrolysis module](https://github.com/NREL/H2Integrate/blob/main/h2integrate/simulation/technologies/hydrogen/electrolysis/PEM_H2_LT_electrolyzer_Clusters.py).
  - Electrolyzer downtime does not impact farm activities as it is assumed energy will
    still flow through the export system to some other entity such as the grid.
  - All stacks are currently modeled as a single entity.
- `Metrics.dispatch_summary()` is now available to provide the number of mobilizations and average
  charter period across the whole project, or broken down by year and month, as requested.
- `Metrics.h2_production()` is now available to provide to calculate the hydrogen production in
  kg/hr or tonnes/hr.
- Universalized maintenance starting dates are now able to be set through the primary
  configuration file as `maintenance_start`. This will enable the universalized
  staggering of the first instance of a maintenance task to align with a different
  season than that of the start of the weather profile. This is particularly helpful
  for Northern Hemisphere projects where winter months can cause significant weather
  delays.
- `Simulation.run()` has a new parameter called `delete_logs` (defaults to False) that
  allows the user to automatically delete the logging files that are created after the
  `Metrics` object is initialized. To use `delete_logs=True`,  users must also set
  `save_metrics_inputs=False`.
- `Metrics.request_summary()` is now available to provide the total number of repair
  and maintenance requests, number of canceled requests, number of incomplete requests,
  and the number of completed requests.

### Updates

- `Metrics` improvements and updates
  - `component_costs()` has been refactored, and now includes two additional breakdowns:
    - `by_task`: toggles the inclusion of the individual repair and maintenance tasks.
    - `include_travel`: toggles the inclusion of intrasite and port-to-site travel.
  - `time_based_availability()`
    - Additional option for `by="electrolyzer"`.
    - `by="turbine"` no longer includes the "windfarm" column for results
  - `production_based_availability()`
    - Additional option for `by="electrolyzer"`.
    - `by="turbine"` no longer includes the "windfarm" column for results
  - `capacity_factor()`
    - Additional option for `by="electrolyzer"`.
    - `by="turbine"` no longer includes the "windfarm" column for results
  - `process_times` now uses a `MultiIndex` with a `subassembly` and `task` column.
- Improved cable, subassembly, and servicing equipment error handling to show which of
  the cables, substations, turbines, or vessels produced the intialization error for
  easier input debugging.
- Basic tests are now included for limited set of the `Metrics` class with a focus
  cost summaries.
- Tests are now roughly split between unit tests and regression tests, where regression
  tests focus on event timing checks and results checking. Users can now run
  `pytest --unit` or `pytest --regression` if a subset of the tests are needing to be
  run with `pytest` still running the entire test suite.
- Post-results log files have been converted from a CSV to Parquet file format for
  faster I/O and a smaller memory footprint.
- Servicing equipment code checking is replaced with a `StrEnum` throughout for more
  robust and streamlined data validation.
- Fixes a bug in `Metrics.process_times()` where canceled requests are counted towards
  the event timing and count.
- `Metrics.process_times` has a new flag `include_incompletes` to either summarize all
  maintenance activity (`False`) or only the completed maintenance activity (`True`).
- Small bug in `Subassembly.interrupt_processes()` is fixed by using a `try`/`except`
  clause for all interruptions. This allows for the `ServiceEquipment.tow_to_site()` to
  run without failure after replacing a subassembly. The cause of the failure stems
  from the inability to interrupt a previously terminated process (caused by triggering
  a tow-to-port repair).
- COREWIND turbine failures have been split so that subassemblies only contain a single
  component grouping to be more compatible with industry modeling assumptions. This
  ultimately reduces the resulting number of failures, and therefore costs.
- Simulation configuration dictionaries can now contain the wind farm layout as a Pandas
  `DataFrame`, in addition to the existing file name string.
- Adds `examples/electrolyzer_example.ipynb` to demonstrate how to run a standalone
  electrolyzer simulation without creating any intermediary files.
- Mooring disconnections and reconnections do not consider the tugboat's shift set shift
  timing considering this process can take multiple days.
- All parameters starting from the first boolean parameter now must be passed as a
  keyword argument with the name included (as `x=False` or `x=True, other="value"`), for
  all methods, except for those in `Metrics` to maintain user workflow compatibility.

## v0.10.4 (12 May 2025)

- Fix a bug where tow-to-port strategies can result in vessels being dispatched and
  accruing wasted costs when a repair is handed off to a report. An additional check
  is added where if there are no requests, but the servicing equipment has not yet been
  mobilized, the servicing equipment dispatch is canceled.
- Update an end of simulation timing check to ensure compatibility with PolaRS and
  Python datetime stamps that causes the simulation to fail when an action cannot
  be completed before the end of the simulation.

## v0.10.3 (24 April 2025)

- Fix a bug in `Metrics.component_costs` where the materials costs are excluded when results are
  broken down by action.
- Add `WombatEnvironment.simulation_years` to easily retrieve the number of years simulated.

## v0.10.2 [7 April 2025]

Patch release to ensure user environments are compatible with the required minimum
attrs version (24.1.0 for the new usage of `attrs.Converter`).

## v0.10.1 [4 April 2025]

Patch release addressing improper setup logic for the new date-based
maintenance following subassembly replacements.

## v0.10 [26 March 2025]

### Features

#### Date-based maintenance and improved timing

The frequency of maintenance events is now significantly more customizable by enabling
custom starting dates and more resolved frequency inputs. There is no change required
for existing configurations as the default value will `frequency` number of days until
the next event.

- `frequency` is an integer input (0 for unmodeled)
- `frequency_basis` indicates the time basis for `frequency`, which is modeled in two
  forms:
  - timing based: amount of operational time that should pass before an event occurs,
    which does not count downtime (repairs, upstream failure, or system offline) in the
    time until the next event.
    - "days": number of days between events (default)
    - "months": number of months between events
    - "years": number of years between events
  - date based: uses a set schedule for when events should occur, regardless of downtime
    and will use `start_date` as the first occurrence of the event.
    - "date-days": number of days between events
    - "date-months": number of months between events
    - "date-years": number of years between events
- `start_date`: The first occurrence of the maintenance event, which defaults to the
  simulation start date + the expected interval. If the input is prior to the simulation
  start date, then it is treated as a staggered timing, so, for instance, a biannual
  event starting the year prior to the simulation ends up being staggered with the first
  occurrence in the first year of the simulation, not the second. Similarly, this
  allows for maintenance activities to start well into the simulation period allowing
  for costs on OEM-warrantied maintenance activities to be unmodeled.

A few examples of more complex scenarios assuming a 1/1/2000 simulation starting date:

- Semiannual event to occur starting in the 3rd month of the simulation:

  ```yaml
  frequency: 6
  frequency_basis: months
  start_date: "9/1/1999"
  ```

- Summer-based annual event with the first occurrence in the 3rd year of the simulation:

  ```yaml
  frequency: 1
  frequency_basis: years
  start_date: "6/1/2003"
  ```

- Annual, June maintenance activity:

  ```yaml
  frequency: 1
  frequency_basis: "date-years"
  start_date: "6/1/2000"
  ```

- Biannual, June maintenance activity that should start in the first year, and every
  other year after that:

  ```yaml
  frequency: 1
  frequency_basis: "date-years"
  start_date: "6/1/2000"
  ```

#### Repeat vessel configuration simplification

Multiple instances of a servicing equipment can be created with a list of the name
and number of them in the following forms. This creates copies where the equipment's
name is suffixed with a 1-indexed indication of which number it is, such as
"Crew Transfer Vessel -1" through "Crew Transfer Vessel - 4" for the below example.

```yaml
...
servicing_equipment:
  - - ctv.yaml
    - 4
  - [hlv.yaml, 2]
  - dsv.yaml
...
```

#### Single(ish) file configuration

WOMBAT configurations now allow for the embedding of servicing equipment, turbine,
substation, cable, and port data within the main configuration. Now, the only files
required outside the primary configuration YAML are the weather profile and layout.
To utilize this update, data can be included in the following form:

```yaml
servicing_equipment:
  - [7, ctv]
...  # Other configuration details
vessels:
  ctv:
    ...  # Contents of library/corewind/vessels/ctv.yaml
turbines:
  corewind_15MW:
    ...  # Contents of library/corewind/turbines/corewind_15MW.yaml
substations:
  corewind_substation:
    ...  # Contents of library/corewind/substations/corewind_substation.yaml
cables:
  corewind_array:
    ...  # Contents of library/corewind/cables/corewind_array.yaml
  corewind_export:
    ...  # Contents of library/corewind/cables/corewind_export.yaml
```

### Updates

- Update the `Failure` definition to use lists of failure configurations, not
  dictionaries. Users can use the following function to update their cable, turbine,
  substation, and consolidated configurations:
  `wombat/core/library.py::convert_failure_data` Documentation is available at
  https://wisdem.github.io/WOMBAT/API/utilities.html#importing-and-converting-from-old-versions.
- Updates the minimum Python version to 3.10.
- The wind farm operation level calculation was moved to `wombat/utilities/utilities.py`
  so it can be reused when `Metrics` loads the operational data.
- Adds a CI check for code linting (pre-commit) and for the documentation building.
- Basic tests added for the Simulation API
- Fixes the `FutureWarnings` from Pandas about changing offset strings.
- Updates the COREWIND severity levels to those originally listed in the publication now
  that severity levels can be used multiple times within a single subassembly.
- Updates the GH Pages uploading workflow steps.

## 0.9.7 (12 February 2025)

- Fixes a new bug where YAML is now sensitive to the implicit closing of files by using
  a context manager to open a YAML file and return the contents.
- Removes PyPI secret usage now that trusted publishing fails with redundant permissions.

## 0.9.6 (11 December 2024)

- Fixes a discrepancy where the wind farm vs turbine availability losses do not match. A slight difference in total availability will be noticeable as a result.

## 0.9.5 (6 August 2024)

- Fixes a bug that causes delayed mobilizations. The underlying cause was the lack of
  resetting the index column of `WombatEnvironment.weather` after filtering out rows
  that exist prior to the starting year of the simulation.
- The Polars minimum version was bumped to avoid a deprecation error with the previous
  index column generation method.

## 0.9.4 (1 July 2024)

- Adds support for Python 3.11 and 3.12.
- Adds the following capability and servicing equipment codes:
  - MCN for medium cranes, which should enable greater options for land-based wind.
  - VSG for vessel support groups, or any representation of multiple vessels used for a
    single operation.
- Updates Polars API usage to account for a series of deprecation and future warnings.
- Changes the metrics demonstration to use the COREWIND Morro Bay in situ example, and
  adds the availability plotting to the demonstration example.
- `RepairRequest.prior_operating_level` has been added to allow 100% reduction factor failures to correctly and consistently restore the operating level of a subassembly following a repair.
- Replaces the `valid_reduction` attrs validator with `validate_0_1_inclusive` to reuse the logic in multiple places without duplicating checking methods.
- Adds a `replacement` flag for interruption methods, so that a failure or replacement comment can be added as a cause for `simpy.process.interrupt`. This update allows the failure and maintenance processes to check if an interruption should cause the process to exit completely. Additionally, the forced exit ensures that processes can't persist after a replacement event when a process is recreated, which was happening in isolated cases.
- Fixes a bug in `RepairManager.purge_subassemble_requests()` where the pending tows are cleared regardless of whether or not the focal subassembly is the cause of the tow, leading to a simulation failure.
- Fixes a bug in `utilities/utilities.py:create_variable_from_string()` to operate in a way that is expected. The original method was removing all numerics, but only leading punctuation and numerics should be replaced, with any punctuation being replaced with an underscore.
- Adds additional inline comments for clarification on internal methods.
- Update README.md to be inline with current conda and Python standards.
- Fully adopts `functools.cache` now that older Python versions where
  `functools.lru_cache` was the available caching method.
- Fixes a Pandas `FutureWarning` by removing a now unnecessary piece of code in
  `wombat/core/post_processor.py:equipment_costs`

## v0.9.3 (15 February 2024)

- Reinstate the original time-based availability methodology, which is based on all
  turbines, not the wind farm total.
- Replace the `black` formatter with `ruff`.
- Adopt `pyupgrade` to ensure modern Python language usage.
- Add the NumPy 2.0 integration tool to Ruff.

## v0.9.2 (13 November 2023)

### General

- Adds the PowerPoint file used in the NAWEA/WindTech 2023 Workshop.
- Updates all coming soon links and typos.

### Bug Fixes

- Fixes an edge-case introduced in v0.9.1 where traveling during a crew transfer process is able to occur after the end of the simulation period.
- The documentation has been completely converted to a Jupyter Book paradigm due to a build issue found in the GitHub Actions.

## v0.9.1 (27 October 2023)

- Removes the pre-public release analysis data and results, located at`library/original-outdated`, from the repository, but can be found in all releases prior to v0.9. This is being done to manage the package size and ensure it can be published to PyPI.

## v0.9 (27 October 2023)

### Bug Fixes

- Repairs that had a weather delay extended repairs past the end of the shift now properly extend the repair into future shifts instead of completing early. This has a small negative impact on availability because that means some repairs can take longer than they had originally.
- Traveling to a system for a repair where the timing extends beyond the end of the shift, but into the next shift, is now registered as a shift delay just like travel weather delays that extend beyond the end of the current shift but before the start of the next shift. This has a small positive impact on availability because a turbine or cable may not start being repaired until weather is more consistently clear, rather than starting it and extending it for many shifts.
- `Windfarm.cable()` now correctly identifies 2 and 3 length cable naming conventions to differentiate which version of the cable id is being retrieved.
- An edge case where events occurred just after the end of a simulation has been resolved by checking the datetime stamp of that event and not adding any action log to the simulation that is after the `WombatEnvironment.end_datetime`.
- A bug in how the total wind farm operating level was calculated is updated to account for substation downtime, rather than using a sum of all turbine values.
- `Metrics.time_based_availability` and `Metrics.production_based_availability` have been updated to use to take advantage of the above fix. Similarly, the time-based availability skews higher now, as is expected when taking into account all availability greater than 0, and the energy-based availability drops moderately as a result of accounting for the substation downtime.

### General Updates

- `Metrics.equipment_labor_cost_breakdowns` now has a `by_equipment` boolean flag, so that the labor and equipment costs can be broken down by category and equipment. Additionally, `total_hours` has been added to the results, resulting in fewer computed metrics across the same set of breakdowns.
- "request canceled" and "complete" are now updated in the logging to directly state if it's a "repair" or "maintenance" task that was completed or canceled to ensure consistency across the logging messages. As a result, `Metrics.task_completion_rate()` can now correctly differentiate between the completed tasks effectively.
- The use of unique naming for the servicing equipment is now enforced to ensure that there is no overlap and potential confusion in the model.
- New, experimental plotting functionality has been added via `wombat.utilities.plot`.
  - `plot_farm_layout` plots the graph layout of the farm. Note that this will not work if realistic lat/lon pairs have not been provided in the layout CSV.
  - `plot_farm_availability` plots a line chart of the monthly overall windfarm availability. Additional toggles allow for the plotting of individual turbines in the background and/or a 95% confidence interval band around the farm's availability
  - `plot_detailed_availability` plots a heatmap of the hourly turbine and farm operational levels to help in debugging simulations where availability may be running suspiciously low (i.e., a turbine might have shut down or a cable failure didn't get repaired within a reasonable time frame).
- `Simulation.service_equipment` is now a dictionary to provide clear access to the servicing equipment details.
- `Simulation.from_config()` requires both a library input and a file name input for the configuration after deprecating the `library` field from the configuration requirements due to it being cumbersome
- `Metrics.opex()` provides the opex output by category if `by_category` is set to be `True`

### Methodology Updates

- Subassemblies and cables are now able to resample their next times to failure for all maintenance and failure activities, so that replacement events reset the timing for failures across the board.
- Systems are no longer interrupted once the servicing equipment addressing a repair or maintenance task is dispatched, and instead are interrupted just before the crew is transferred to begin repair, maintenance, or unmooring. This has a small net positive increase in the availability for short travel distances, but can vary if the travel time is more than a few hours (i.e., large distance to port, slow travel due to weather, & etc.)
- When a tow to port repair is in the queue, no other repairs or maintenance activities will occur for that turbine until it's brought into port for repairs.

### Deprecations

- The original library structure has been fully deprecated, please see the Reference/How To example for more details on converting data that has not yet been updated.
- All PySAM functionality has been deprecated as it's no longer relevant to this work.
- The `Simulation.config` no longer requires the `library` field to reduce conflicts with sharing data between users.

## v0.8.1 (28 August 2023)

- Fixes a bug where servicing equipment waiting for the next operational period at the end of a simulation get stuck in an infinite loop because the timeout is set for just prior to the end of the simulation, and not just after the end of the simulation's maximum run time.

## v0.8.0 (16 August 2023)

### Bug Fixes

- Most of the `# type: ignore` comments have been removed, or the past errors have been resolved
- Failure and maintenance logic in the `Cable` and `Subassembly` models have been wrapped in `if`/`else` blocks to ensure previously unreachable code still can't be reached under limited conditions
- Fixes a bug in where the mobilization duration is logged. Previously, the mobilization duration was logged upon completion, but now is logged while during the actual mobilizing, with costs still being logged upon completion.
- Fixes an uncommon error where repairs are made twice causing the simulation to fail. This was caused by a control mismatch in the unscheduled repair process, and was fixed by better tracking and controlling when a repair moves from "pending" (submitted), to "processing" (handed off to the servicing equipment for repair or to the port for a tow-to-port repair cycle), to "completed" (the repair is registered as complete). Additionally, the servicing equipment no longer relies on receiving the first repair from the repair manager on dispatch, and follows the same `get_next_request()` logic that will occur following the initial dispatch and repair.
- Fixes an error where a repair has `replacement=True` and `operation_reduction` < 1 both resets the `operating_level` back to 1 and readjusts for the `operation_reduction`, which can cause `operating_level` > 100%
- `ServiceEquipment.crew_transfer()` uses a while loop in place of an `if` with recursion strategy to handle unsafe transfer conditions to continuously wait until the next shift's available window.

### Features

- Adds a `non_stop_shift` attribute to `ServiceEquipmentData`, `UnscheduledServiceEquipmentData`, `ScheduledServiceEquipmentData`, and `PortConfig` that is set in the post-initialization hook or through `DateLimitsMixin._set_environment_shift()` to ensure it is updated appropriately. Additionally, all checks for a 24 hour shift now check for the `non_stop_shift` attribute.
- `Metrics.emissions()` has been added to the list of available metrics to calculate the emissions from idling at port or sea, tranisiting, and maneuvering. Co-authored by and inspired by analysis work from @hemezz.
- `Simulation` now accepts a `random_seed` or `random_generator` variable to seed the random number generators for Weibull failure timeouts and wait timing between event completions. Setting the `random_seed` to the same value from one simulation to the next will net the same results between different simulations, whereas the `random_generator` can be used to use the same generator for a batch of simulations.

### General

- All `assert` statements are now only called when type checking is performed
- Replaces all `.get(lamda x: x == request)` with a 10x faster `.get(lambda x: x is request)` to more efficiently filter out the desired event to be removed from the repair manager and port repair management.
- `WombatEnvironment.weather` is now a Polars DataFrame to improve efficiency and indexing bottlenecks introduced in Pandas 2.0.
- All subassembly cable files are read in once, and stored in a dictionary to provide a modest speed up for the simulation initialization.

## v0.7.1 (4 May 2023)

- Features
  - `Metrics.process_times()` now includes the time_to_start, representing the time between when a request is submitted, and when the repairs officially start.
  - Expand the acceptable date formats for the weather profiles to allow for year-first.

## v0.7.0 (3 May 2023)

- Replace Flake8 and Pylint in the pre-commit workflow with ruff, and fix/ignore the resulting errors as appropriate
- Features:
  - Weather data now has the ability to contain more than just the required "windspeed" and "waveheight" columns. This will allow for easier expansion of the weather model in the future, and increase compatibility with other NREL techno economic modeling frameworks.
- Bug fixes:
  - Maintenance and failure simulation process interruptions were occuring prior to starting the process timing, and causing simulation failures.
  - Duplicated parameters were being processed in `WombatEnvironment.log_action` stemming from improper handling of varying parameters in some of the more complex control flow logic in *in situ* repairs.
  - Another edge case of negative delays during crew transfers where there is insufficient time remaining in the shift after account for weather, so the method was called recursively, but not exiting the original loop.
  - `Port` management of *in situ* and tow-to-port capable tugboats wasn't properly accounting for tugboats of varying capabilities, and assuming all tugboats could do both. The vessel management and repair processing were out of sync causing duplicated turbine servicing/towing.
  - `RepairManager` has consolidated the dispatching of servicing equipment to be the following categories instead of the previously complex logic:
    - If a request is a tow-to-port category, have the port initiate the process
    - If the dispatching thresholds are met, then have the port initiate a repair for port-based servicing equipment, otherwise the repair manager will dispatch the appropriate servicing equipment.
  - `ServiceEquipment.weather_delay()` no longer silently processes a second weather delay.
  - Intra-site travel is now correctly logging the distance and duration of traveling between systems at the site by moving the location setting logic out of `crew_transfer` method and being entirely maintained within, or next to, the `travel` method of `ServiceEquipment`.
  - `RepairManager` now properly waits to dispatch servicing equipment until they are no longer under service from another servicing equipment unit.
  - Servicing equipment are no longer simultaneously dispatched from both the `Port` and `RepairManager` causing simulations to potentially error out when the `System.servicing` or `Cable.servicing` statuses are overridden by the second-in-line servicing equipment. This was resolved by the port waiting for the turbine, a tugboat, and a spot at port to become available, then immediately halting the turbine, and starting the tow-in logic.
  - Missing `ServiceEquipment.dispatched` status updates have been amended, so no matter the operation, a piece of servicing equipment should be set to `dispatched = True` until the crew is back and repair is completed.
  - To avoid multiple dispatches to a single turbine, cable, or substation, or multiple dispatches of a single vessel/onsite equipment, a random timeout between 0 and 30 seconds (in simulation time) is processed, then a status double-checking occurs.
  - `Metrics.process_times()` now includes the "N" column to indicate the number of processes that fall into each category.

## v0.6.2 (3 February 2023)
- Warnings from Pandas `.groupby()` calls have been silenced by shifting the column filtering to before the groupby method call.
- Fixed the towing to port logging message, and subsequent `Metrics.number_of_tows()` search criteria to correctly calculate the number of tows in each direction.
- Fixes a bug in the crew transfer logic where the travel time back to port is longer than the weather delay itself, and a negative time delay is incorrectly attempted to be processed.

## v0.6.1 (31 January 2023)
- A hot fix for the code comparison data not being found when installing from PyPI, which was caused by missing `__init__.py` files in the reconfigured library structure.
## v0.6.0 (10 January 2023)

In v0.6, due to a series of bug fixes, logic improvements, and feature additions (all described below), users can expect mild to significant shifts in their results. These shifts, while startling, move WOMBAT towards more accurate results now that servicing equipment can't be dispatched multiple times in a row, statuses can't be reset without failure. Additionally, in our validation cases this has led to an average speedup of 71%, or 3.5x faster run times.
### New and Updated Features

- Environmental and logistics considerations via prohibited operations periods and speed reduction periods.
  - All periods can be set for each servicing equipment, or across the board when set at the environment level
  - For ports, the same logic applies where the environment can set the port variables and the port can set its associated tugboats' variables
  - When a setting is defined in multiple locations, the more conservative restriction is applied
  - Variables `non_operational_start`, `non_operational_end` create the annualized period where operations are prohibited, resulting in the creation of the array `non_operational_dates` and set `non_operational_dates_set`.
  - Variables `reduced_speed_start`, `reduced_speed_end` create the annualized period where the maximum speed, `reduced_speed`, for all operations is imposed, resulting in the creation of the array `reduced_speed_dates` and set `reduced_speed_dates_set`.
- Export Cables
  - Models the export cabling system as a single cable between the substation and the interconnection point or as a connection between multiple substations. For multiple connected substations, the model assumes they are independent systems.
  - Adds support for "type" in the wind farm layout CSV file, which should be filled with either "substation" or "turbine". This column supports multi-substation farms so that accurate plots and connections can be made. For instance, multiple connected substations, can now be accurately rendered and modeled in the farm.
  - Adds support for "upstream_cable_name" in the wind farm layout CSV file, to provide an individualized name to a cable in place of using the name field in the cable settings file for all similar cables.
- New library structure that mirrors ORBIT (see below diagram)! In v0.7, the original library structure will be officially deprecated in favor of the below, and during the v0.6 lifecycle a warning will be raised to instruct users where to place and structure folders going forward.
  ```
  <library>
    ├── project
      ├── config       <- Project-level configuration files
      ├── port         <- Port configuration files
      ├── plant        <- Wind farm layout files
    ├── cables         <- Export and Array cable configuration files
    ├── substructures  <- Substructure configuration files
    ├── turbines       <- Turbine configuration and power curve files
    ├── vessels        <- Land-based and offshore servicing equipment configuration files
    ├── weather        <- Weather profiles
    ├── results        <- The analysis log files and any saved output data
  ```
  - Adds `create_library_structure` to `wombat.core.library` so that users can create the appropriate folder structure for a new project without having to manually create each and every folder.
- ``Maintenance.operation_reduction`` has been enabled to better resemble the effect of unaddressed maintenance.
- ``Failure`` now has a boolean flag for ``replacement`` to indicate if a replacement is required, which allows for operational shutdowns without necessitating a full replacement of the subassembly. Additionally, this flag enables a replacement event for non-shutdown failures.

### General Improvements

- Bump Python versioning requirements to 3.8+
- Add PyArrow dependency for fasting save/load processes for CSV reading and writing
- Convert boolean operational statuses for `System`, `Subassembly`, `Cable`, and `ServiceEquipment` to SimPy events for more efficient processing and accurate delays for restarting
- Fix numerous bugs in the repair logic introduced by the use of boolean checks and status switches, which also improve simulation performance. These issues were primarily caused by erroneously resetting the status, but with the new event setting and `.succeed()` logic to clear an operation, the previously incorrect resetting is much harder to do.
- Continue to improve the performance of low-level simulation operations to realize further improvements in memory usage and simulation performance
- Logging is now based on directly writing to CSV in place of the `logging`-based infrastructure
  - All underlying infrastructure withing the simulation have also been updated to accommodate the different file types, which allows for more direct interaction at the end of the simulation and enables PyArrow CSV read/write
  - This enables:
    - deprecation warnings to be passed directly to the terminal/notebook without interfering with the file handling
    - reasonable speedups to simulation times by not having additional overhead from the logging and buffering
- `Metrics.process_times()` has been converted to efficient pandas code for fast computation.
- The Metrics example usage documentation page has been rewritten and reformatted to provide more helpful information to users
- `Metrics` methods now accurately account for the effect of substation operating reductions on upstream turbines so that each substation's subgraph multiplies the turbine operating capacity by the substation operating capacity.
- Fixes a bug in the `RepairManager.get_next_highest_severity_request()` where requests aren't processed in first in, first out order with a severity level priority.
- Remove duplicated logic in the ``Subassembly`` and ``Cable`` maintenance and failure modeling ensuring that repetitive logic is identical between scenarios.

## 0.5.1 (22 July 2022)

- Updates to use the most recent pandas API/recommendations, which fixes numerous warnings in the `Metrics` class
- Fixes inconsistency in returning floats vs `DataFrame`s in the `Metrics` class
- Updates the examples to work with the returned `DataFrame` values, and adds warnings about the change in usage
- Updates the documentation configuration to be compatible with the latest sphinx book theme API usage
- Adds a potential fix to an occasional issue where the logging files can't be deleted using `WombatEnvironment.cleanup_log_files()` because the file is still considered to be in use

## 0.5.0 (30 June 2022)

- Adds capabilities: "TOW" and "AHV" for tugboat/towing equipment and anchor-handling vessels
- Adds a tow-to-port strategy that is activated for repairs with the "TOW" capability in the servicing
- Adds a `Port` class to handle the tow-to-port class and tugboat-based service requests
- Allows for any name to define the subassemblies of a turbine or substation to enable users to use the naming conventions they are most familiar with or most meaningful for their own work
- Minor bug fixes in the `Metrics` class to improve stability, improve code reuse, and documentation\
- Adds nearly all documentation updates from PR #39 as a result of an internal code review, but makes the changes in the source files that generate the example notebooks, so is not a direct merge
- Adds an annual fee to `PortConfig.annual_fee` that gets applied monthly, though is not included in any metrics yet.
- Adds `UnscheduledServiceEquipmentData.tow_speed` to differentiate between towing speeds and traveling speeds required between port and site, and implements the towing speed application appropriately
- Adds a `location` flag to the events logging infrastructure and implements its usage across the simulation architecture
- Creates the metric `Metrics.number_of_tows` to track the number of tows and provides breakdowns as needed
- Creates the metric `Metrics.vessel_crew_hours_at_sea` to track the number of vessel or crew hours at sea
- Creates the metric `Metrics.port_fees` to calculate any port fees associated with a project
- Creates the metric `Metrics.opex` to calculate a project's operational expenditures
- Creates the metric `Metrics.NPV` to calculate a project's net present value
- Modifies `Metrics.project_fixed_costs` to have more time resolutions to align with the OpEx calculation options
- Fixes some results formatting inconsistencies in the `Metrics` class

## 0.4.1 (2022-March-8)

- Adds code diagrams to demonstrate how the various components connect
- Updates the documentation to be better in line with the current state of the software
- Fixes a bug that allowed the x_metrics_inputs.yaml file to persist after the cleanup method is called.
- Updates the provided library content structure to account for future updates

## 0.4.0 (2022-February-4)

- Testing now included!
- `pathlib.Path` is used in place of `os` throughout for easier to read file maneuvering.
- `attrs.define` and `attrs.field` have been adopted in place of `attr.s` and `attr.ib`, respectively.
- Typing style is updated for future python type annotations as, e.g., `Union[List[str], str]` ->
  `list[str] | str`.
- Unused imports have been further cleaned up.
- Better caching of commonly computed values for faster simulations
- Simulation metrics are now able to be saved for later reloading and use.
- Minor documentation updates, mostly in the examples section for changed API usage.
- Validation cases have been re-run for the most up-to-date version.

- `wombat.windfarm.system.System` no longer requires every subassembly model to be
  defined for increased flexibility and ease of definition of turbine simulations

- `wombat.utilities.hours_until_future_hour()` correctly moves to the expected hour in the future,
  regardless of the number of days that are added.
- The IEA Task 26 validation cabling vessel was renamed from "cabling.yaml" to "cabling_scheduled.yaml"
  for consistent naming conventions.
- Improved error messages throughout.

- `wombat.core.simulation_api.Simulation` no longer accepts `name` as an input, and reads it
  directly from the configuration.
- `wombat.core.simulation_api.Simulation.run` now has a `create_metrics` flag that defaults to `True`
  to indicate if the metrics suite should be created, so that `False` can be used if numerous
  analyses will be run and post-processed after the fact.
- `wombat.core.simulation_api.Simulation.save_metrics_inputs` added to allow for saving
  the elements required to recreate a `Metrics` object at a later point in time.

- `wombat.core.environment.WombatEnvironment.workday_start` and
  `wombat.core.environment.WombatEnvironment.workday_end` are better validated for edge cases.
- `wombat.core.environment.WombatEnvironment._weather_setup` validates the start and end points
  against the provided weather profile and against each other to ensure they are valid boundaries.
- `wombat.core.environment.WombatEnvironment.cleanup_log_files` will only try to delete files that actually
  exist to avoid unexpected simulation failures at the last step.
- `wombat.core.environment.WombatEnvironment.date_ix` accepts `datetime.datetime` and `datetime.date` inputs to
  avoid unnecesary errors or manipulations in a simulation.
- `wombat.core.environment.WombatEnvironment.log_action` now only accepts numeric inputs for
  `system_ol` and `part_ol`.
- `wombat.core.environment.WombatEnvironment.weather_forecast` now rounds the starting time down to
  include the current hour, which fixes a bug in some edge cases where a crew transfer at the end
  of the shift gets stuck and has to wait until the next shift despite ample time to transfer.
- `wombat.core.environment.WombatEnvironment.is_workshift` correctly accounts for around the clock
  shifts.

- `wombat.core.data_classes.annual_date_range` now uses `numpy.hstack` to construct 1-D
  multiple year date ranges to ensure there is no nesting of data.

- `wombat.core.repair_management.RepairManager.submit_request` will only attempt to deploy servicing
  equipment for strategies that have been initialized to reduce unnecessarily running code.
- `wombat.core.repair_management.RepairManager.get_request_by_turbine` was renamed to
  `wombat.core.repair_management.RepairManager.get_request_by_system` to explicitly include substations.
  to remove repeated calculations and checks.
- `wombat.core.repair_management.RepairManager.get_request_by_severity` request checking was optimized
  to remove repeated calculations and checks.
- `wombat.core.repair_management.RepairManager.purge_subassembly_requests` no longer prematurely exits
  the loop to purge unnecessary requests from the logs in case of a replacement being required.
  Additionally, an `exclude` parameter has been added for niche use cases where all but a couple
  of requests will need to be removed.

- `wombat.core.service_equipment.ServiceEquipment` has more attributes for tracking its location
  throughout a simulation.
- `wombat.core.service_equipment.ServiceEquipment.find_uninterrupted_weather_window` now rounds
  float inputs up to the nearest whole number to ensure the proper length window is retrieved.
- `wombat.core.service_equipment.ServiceEquipment.find_interrupted_weather_window` uses `math.ceil`
  in place of `np.ceil().astype(int)` for strictly python data types in computation.
- `wombat.core.service_equipment.ServiceEquipment.travel` consistently resets the location attributes
  when moving between site and port to fix bugs in the end location.
- `wombat.core.service_equipment.ServiceEquipment.crew_transfer` now indicates when the crew is
  actually being transferred, and updates the equipment's location post-transfer. Additionally, the
  travel time in delays is now accounted for, so the actually elapsed time is accounted for in
  processing weather delays. A bug in processing weather delays is fixed and uses the correct `SimPy`
  timeout call so that the simulation does not get stuck due to improper calling.
- `wombat.core.service_equipment.ServiceEquipment.process_repair` adds a safety window to account
  for the crew having enough time to safely transfer back to the equipment. This logic is likely
  not entirely fixed, but is sufficiently fixed for the time being.
- `wombat.core.service_equipment.ServiceEquipment.process_repair`:
  - fixes a bug in the hours to process calculation by reconfiguring the control flow for both
    simplicity and accuracy.
  - Additionally, the equipment will travel back to port if the work shift is over, so the equipment
    does not skip steps the repair logic.
  - Weather delays will also not be processed if the actual repair is finished, and will be moved to
    the crew transfer step.
  - The hours required vs hours available is reset for equipment that have around the clock shifts,
    so the timing is not arbitrarily capped, which also reduces the number of steps in the simulation.
  - The work shift indicator check now accounts for the equipment's specific work shift settings, and
    not the environment's to ensure the proper operating parameters are used.
  - The control flow for if there isn't enough time to perform the repair is updated to accurately
    account for when and where the equipment needs to travel
  - Cables are no longer retrieved through system and causing an error when processing their repairs.
- `wombat.core.service_equipment.ServiceEquipment._calculate_intra_site_time` now accounts for a
  speed of 0 km/hr so that function will not error out when there is a travel distance, but no speed.
- `wombat.core.service_equipment.ServiceEquipment.run_scheduled` now sets the `onsite` variable
  for equipment that are always on site for more consistent handling of the onsite attribute.
- `wombat.core.service_equipment.ServiceEquipment.wait_until_next_operational_period` now resets
  the equipment's location attributes so its location can't incorrectly persist from the last step.
- `wombat.core.service_equipment.ServiceEquipment.register_repair_with_subassembly` correctly
  retrieves the cable information for upstream cables to be reset.

- `wombat.core.post_processor.Metrics.service_equipment_utilization` has a new methodolgy that uses the
  actual number of days in operation instead of a backwards computation that consistently and
  accurately accounts for the days where the servicing equipment is in operation. Additionally, the
  filtering is updated to match the filter for total days, which also improves accuracy of results.
- `wombat.core.post_processor.Metrics.from_simulation_outputs` classmethod was added to easily load
  simulation data for after-the-fact analyses.

- `wombat.windfarm.Windfarm` operations logging message generation routines were optimized.
- `wombat.windfarm.Windfarm.system` was created in place of `wombat.windfarm.Windfarm.node_system`
  as a convenience method for grabbing the `System` object from the windfarm graph layout.
- `wombat.windfarm.Windfarm.cable` was created to replicate the `system` method for cable objects.
- `wombat.windfarm.Windfarm`, `wombat.windfarm.system.cable.Cable`, and
  `wombat.windfarm.system.system.System` all have an operating level property that is the current
  operating level and one that does not account for if a system is being serviced, and therefore
  registered as non-operational. This fixes a bug in the dispatching of unscheduled service equipment
  when a repair request is submitted while a repair is occurring that drops the operating level below
  the strategy threshold. In the dispatching check we now are able to consider the operating level
  before a system was shut down for repairs and avoid improper dispatching.

- `wombat.windfarm.system.cable.Cable` now takes `end_node` in place of `upstream_nodes` to simplify
  the initialization process and be more explicit about the starting and ending points on the cable.
- `wombat.windfarm.system.cable.Cable.interrupt_subassembly_processes` is now `interrupt_processes`
  and only interrupts the cable's own maintenance and failure simulation processes.
- `wombat.windfarm.system.cable.Cable.interrupt_all_subassembly_processes` wraps `interrupt_processes`
  to ensure similar functionality between system and subassembly methods for use in the simulations.
- `wombat.windfarm.system.cable.Cable` logging now properly records itself as the target of repairs
  and maintenance tasks instead of its starting node.
- `wombat.windfarm.system.cable.Cable.upstream_nodes` has been updated to be in the correct order
  the nodes sit on the string

- `wombat.windfarm.system.subassembly.Subassembly.interrupt_subassembly_processes` is now
  `interrupt_processes` and only interrupts the cable's own maintenance and failure simulation processes.
- `wombat.windfarm.system.system.System.interrupt_all_subassembly_processes` was added so that
  subassemblies are no longer directly interacting with each other, and the interruptions are caused
  by the system's themselves.
- `wombat.windfarm.system.system.System.log_action` no returns the `Subassembly.id` instead of the
  `__repr__` for the object to create a legible log.


## 0.3.5 (2021-December-9)

- Downtime-based and requests-based unscheduled maintenance models have been added to
  servicing equipment.
- `Windfarm.current_availability` is able to account for multiple substations and is now
  an accurate calculation of the operating level across the windfarm.
- `Simulation.from_inputs()` is replaced by `Simulation.from_config()` to be more
  straightforward for users.
- `ServiceCrew` has been added for expansion to multiple crews.
- Servicing equipment now have separate `travel` and `crew_transfer`, `weather_delay`,
  and `repair` functions to more realistically simulate the separate processes involved.
- The windfarm now has a distance matrix to calculate the distance between any two
  systems onsite, for instance, substation to cable, cable to turbine, etc.
- Bug fix in the task completion rate metric.
- `WombatEnvironment.log_action()` enforces the use of keyword arguments with only 3
  required inputs.
- `WombatEnvironment.weather_forecast()` outputs now include the datetime index.
- If no PySAM settings are provided, the `financial_model` will be set to `None` with a
  `NotImplementedError` being raised for any attempted usage of the PySAM powered
  functionality.
- Fix bugs in `Maintenance` and `Failure` initialization.
- Fix bugs in operating level accounting from recent updates.
- Update the Unicode typing in all docstrings.
- Update the documentation to account for all the recent changes, including adding a new
  demonstration notebook for the 3 new strategies.

## 0.3.1 (2021-March-2)

- Updated the `simulation/` folder to be a single-level `core/` directory.
- Updates the order of the keyword arguments for `WombatEnvironment.log_action()`, and makes all arguments keyword-only arguments.<|MERGE_RESOLUTION|>--- conflicted
+++ resolved
@@ -16,7 +16,6 @@
   - `read_weather_csv()` reads and converts the datetime column from standard datetime formats.
   - `format_weather()` converts a resultant DataFrame from `read_weather_csv()` into a
     WOMBAT-compatible weather profile.
-<<<<<<< HEAD
 - `Port` and `ServiceEquipment` now have a `name` attribute that allows for quicker access to the
   highly used `.settings.name` attribute.
 
@@ -26,7 +25,6 @@
 - Tugboats are now mobilized when there are no currently available tugboats, including when another
   tugboat might be busy towing or returning from site.
 - Tugboats accumulate downtime costs while at port and unused.
-=======
 - Ensures that a nonexistent `site_distance` passed to the `PortConfig` is still set from the
   primary configuration's `port_distance`.
 - Fixes a bug where the towing costs are logged twice, and double counting the values in the results.
@@ -34,7 +32,6 @@
   filtering column has a NaN value. This primarily occurred in the towing operations.
 - Fixes a bug in `Metrics.equipment_labor_cost_breakdown()` where the mooring and unmooring
   processes were entirely removed from the cost breakdown.
->>>>>>> efbf222c
 
 ## v0.12.2 - 16 October 2025
 
