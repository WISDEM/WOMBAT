# CHANGELOG

## Unreleased

### Deprecations

- Drops support for Python 3.10.
- The layout file must have a "type" specified for every system in the layout.

<<<<<<< HEAD
### Features

- Electrolyzers are now an included system model. They act similarly to a substation,
  but should be upstream from the substations in the layout model. Unlike turbine's
  an electrolyzer will only connect to the substation as a downstream system.
- `Metrics.dispatch_summary` is now available to provide the number of mobilizations and average
=======
- `Metrics.dispatch_summary()` is now available to provide the number of mobilizations and average
>>>>>>> d8650356
  charter period across the whole project, or broken down by year and month, as requested.
- Universalized maintenance starting dates are now able to be set through the primary
  configuration file as `maintenance_start`. This will enable the universalized
  staggering of the first instance of a maintenance task to align with a different
  season than that of the start of the weather profile. This is particularly helpful
  for Northern Hemisphere projects where winter months can cause significant weather
  delays.
- `Simulation.run()` has a new parameter called `delete_logs` (defaults to False) that
  allows the user to automatically delete the logging files that are created after the
  `Metrics` object is initialized.
- `Metrics.request_summary()` is now available to provide the total number of repair
  and maintenance requests, number of canceled requests, number of incomplete requests,
  and the number of completed requests.

### Updates

- `Metrics` improvements and updates
  - `component_costs()` has been refactored, and now includes two additional breakdowns:
    - `by_task`: toggles the inclusion of the individual repair and maintenance tasks.
    - `include_travel`: toggles the inclusion of intrasite and port-to-site travel.
  - `time_based_availability()`
    - Additional option for `by="electrolyzer"`.
    - `by="turbine"` no longer includes the "windfarm" column for results
  - `production_based_availability()`
    - Additional option for `by="electrolyzer"`.
    - `by="turbine"` no longer includes the "windfarm" column for results
  - `capacity_factor()`
    - Additional option for `by="electrolyzer"`.
    - `by="turbine"` no longer includes the "windfarm" column for results
- Improved cable, subassembly, and servicing equipment error handling to show which of
  the cables, substations, turbines, or vessels produced the intialization error for
  easier input debugging.
- Basic tests are now included for limited set of the `Metrics` class with a focus
  cost summaries.
- Tests are now roughly split between unit tests and regression tests, where regression
  tests focus on event timing checks and results checking. Users can now run
  `pytest --unit` or `pytest --regression` if a subset of the tests are needing to be
  run with `pytest` still running the entire test suite.
- Post-results log files have been converted from a CSV to Parquet file format for
  faster I/O and a smaller memory footprint.
<<<<<<< HEAD
- Servicing equipment code checking is replaced with a `StrEnum` throughout for more
  robust and streamlined data validation.
=======
- Fixes a bug in `Metrics.process_times()` where canceled requests are counted towards
  the event timing and count.
- `Metrics.process_times` has a new flag `include_incompletes` to either summarize all
  maintenance activity (`False`) or only the completed maintenance activity (`True`).
>>>>>>> d8650356

## v0.10.4 (12 May 2025)

- Fix a bug where tow-to-port strategies can result in vessels being dispatched and
  accruing wasted costs when a repair is handed off to a report. An additional check
  is added where if there are no requests, but the servicing equipment has not yet been
  mobilized, the servicing equipment dispatch is canceled.
- Update an end of simulation timing check to ensure compatibility with PolaRS and
  Python datetime stamps that causes the simulation to fail when an action cannot
  be completed before the end of the simulation.

## v0.10.3 (24 April 2025)

- Fix a bug in `Metrics.component_costs` where the materials costs are excluded when results are
  broken down by action.
- Add `WombatEnvironment.simulation_years` to easily retrieve the number of years simulated.

## v0.10.2 [7 April 2025]

Patch release to ensure user environments are compatible with the required minimum
attrs version (24.1.0 for the new usage of `attrs.Converter`).

## v0.10.1 [4 April 2025]

Patch release addressing improper setup logic for the new date-based
maintenance following subassembly replacements.

## v0.10 [26 March 2025]

### Features

#### Date-based maintenance and improved timing

The frequency of maintenance events is now significantly more customizable by enabling
custom starting dates and more resolved frequency inputs. There is no change required
for existing configurations as the default value will `frequency` number of days until
the next event.

- `frequency` is an integer input (0 for unmodeled)
- `frequency_basis` indicates the time basis for `frequency`, which is modeled in two
  forms:
  - timing based: amount of operational time that should pass before an event occurs,
    which does not count downtime (repairs, upstream failure, or system offline) in the
    time until the next event.
    - "days": number of days between events (default)
    - "months": number of months between events
    - "years": number of years between events
  - date based: uses a set schedule for when events should occur, regardless of downtime
    and will use `start_date` as the first occurrence of the event.
    - "date-days": number of days between events
    - "date-months": number of months between events
    - "date-years": number of years between events
- `start_date`: The first occurrence of the maintenance event, which defaults to the
  simulation start date + the expected interval. If the input is prior to the simulation
  start date, then it is treated as a staggered timing, so, for instance, a biannual
  event starting the year prior to the simulation ends up being staggered with the first
  occurrence in the first year of the simulation, not the second. Similarly, this
  allows for maintenance activities to start well into the simulation period allowing
  for costs on OEM-warrantied maintenance activities to be unmodeled.

A few examples of more complex scenarios assuming a 1/1/2000 simulation starting date:

- Semiannual event to occur starting in the 3rd month of the simulation:

  ```yaml
  frequency: 6
  frequency_basis: months
  start_date: "9/1/1999"
  ```

- Summer-based annual event with the first occurrence in the 3rd year of the simulation:

  ```yaml
  frequency: 1
  frequency_basis: years
  start_date: "6/1/2003"
  ```

- Annual, June maintenance activity:

  ```yaml
  frequency: 1
  frequency_basis: "date-years"
  start_date: "6/1/2000"
  ```

- Biannual, June maintenance activity that should start in the first year, and every
  other year after that:

  ```yaml
  frequency: 1
  frequency_basis: "date-years"
  start_date: "6/1/2000"
  ```

#### Repeat vessel configuration simplification

Multiple instances of a servicing equipment can be created with a list of the name
and number of them in the following forms. This creates copies where the equipment's
name is suffixed with a 1-indexed indication of which number it is, such as
"Crew Transfer Vessel -1" through "Crew Transfer Vessel - 4" for the below example.

```yaml
...
servicing_equipment:
  - - ctv.yaml
    - 4
  - [hlv.yaml, 2]
  - dsv.yaml
...
```

#### Single(ish) file configuration

WOMBAT configurations now allow for the embedding of servicing equipment, turbine,
substation, cable, and port data within the main configuration. Now, the only files
required outside the primary configuration YAML are the weather profile and layout.
To utilize this update, data can be included in the following form:

```yaml
servicing_equipment:
  - [7, ctv]
...  # Other configuration details
vessels:
  ctv:
    ...  # Contents of library/corewind/vessels/ctv.yaml
turbines:
  corewind_15MW:
    ...  # Contents of library/corewind/turbines/corewind_15MW.yaml
substations:
  corewind_substation:
    ...  # Contents of library/corewind/substations/corewind_substation.yaml
cables:
  corewind_array:
    ...  # Contents of library/corewind/cables/corewind_array.yaml
  corewind_export:
    ...  # Contents of library/corewind/cables/corewind_export.yaml
```

### Updates

- Update the `Failure` definition to use lists of failure configurations, not
  dictionaries. Users can use the following function to update their cable, turbine,
  substation, and consolidated configurations:
  `wombat/core/library.py::convert_failure_data` Documentation is available at
  https://wisdem.github.io/WOMBAT/API/utilities.html#importing-and-converting-from-old-versions.
- Updates the minimum Python version to 3.10.
- The wind farm operation level calculation was moved to `wombat/utilities/utilities.py`
  so it can be reused when `Metrics` loads the operational data.
- Adds a CI check for code linting (pre-commit) and for the documentation building.
- Basic tests added for the Simulation API
- Fixes the `FutureWarnings` from Pandas about changing offset strings.
- Updates the COREWIND severity levels to those originally listed in the publication now
  that severity levels can be used multiple times within a single subassembly.
- Updates the GH Pages uploading workflow steps.

## 0.9.7 (12 February 2025)

- Fixes a new bug where YAML is now sensitive to the implicit closing of files by using
  a context manager to open a YAML file and return the contents.
- Removes PyPI secret usage now that trusted publishing fails with redundant permissions.

## 0.9.6 (11 December 2024)

- Fixes a discrepancy where the wind farm vs turbine availability losses do not match. A slight difference in total availability will be noticeable as a result.

## 0.9.5 (6 August 2024)

- Fixes a bug that causes delayed mobilizations. The underlying cause was the lack of
  resetting the index column of `WombatEnvironment.weather` after filtering out rows
  that exist prior to the starting year of the simulation.
- The Polars minimum version was bumped to avoid a deprecation error with the previous
  index column generation method.

## 0.9.4 (1 July 2024)

- Adds support for Python 3.11 and 3.12.
- Adds the following capability and servicing equipment codes:
  - MCN for medium cranes, which should enable greater options for land-based wind.
  - VSG for vessel support groups, or any representation of multiple vessels used for a
    single operation.
- Updates Polars API usage to account for a series of deprecation and future warnings.
- Changes the metrics demonstration to use the COREWIND Morro Bay in situ example, and
  adds the availability plotting to the demonstration example.
- `RepairRequest.prior_operating_level` has been added to allow 100% reduction factor failures to correctly and consistently restore the operating level of a subassembly following a repair.
- Replaces the `valid_reduction` attrs validator with `validate_0_1_inclusive` to reuse the logic in multiple places without duplicating checking methods.
- Adds a `replacement` flag for interruption methods, so that a failure or replacement comment can be added as a cause for `simpy.process.interrupt`. This update allows the failure and maintenance processes to check if an interruption should cause the process to exit completely. Additionally, the forced exit ensures that processes can't persist after a replacement event when a process is recreated, which was happening in isolated cases.
- Fixes a bug in `RepairManager.purge_subassemble_requests()` where the pending tows are cleared regardless of whether or not the focal subassembly is the cause of the tow, leading to a simulation failure.
- Fixes a bug in `utilities/utilities.py:create_variable_from_string()` to operate in a way that is expected. The original method was removing all numerics, but only leading punctuation and numerics should be replaced, with any punctuation being replaced with an underscore.
- Adds additional inline comments for clarification on internal methods.
- Update README.md to be inline with current conda and Python standards.
- Fully adopts `functools.cache` now that older Python versions where
  `functools.lru_cache` was the available caching method.
- Fixes a Pandas `FutureWarning` by removing a now unnecessary piece of code in
  `wombat/core/post_processor.py:equipment_costs`

## v0.9.3 (15 February 2024)

- Reinstate the original time-based availability methodology, which is based on all
  turbines, not the wind farm total.
- Replace the `black` formatter with `ruff`.
- Adopt `pyupgrade` to ensure modern Python language usage.
- Add the NumPy 2.0 integration tool to Ruff.

## v0.9.2 (13 November 2023)

### General

- Adds the PowerPoint file used in the NAWEA/WindTech 2023 Workshop.
- Updates all coming soon links and typos.

### Bug Fixes

- Fixes an edge-case introduced in v0.9.1 where traveling during a crew transfer process is able to occur after the end of the simulation period.
- The documentation has been completely converted to a Jupyter Book paradigm due to a build issue found in the GitHub Actions.

## v0.9.1 (27 October 2023)

- Removes the pre-public release analysis data and results, located at`library/original-outdated`, from the repository, but can be found in all releases prior to v0.9. This is being done to manage the package size and ensure it can be published to PyPI.

## v0.9 (27 October 2023)

### Bug Fixes

- Repairs that had a weather delay extended repairs past the end of the shift now properly extend the repair into future shifts instead of completing early. This has a small negative impact on availability because that means some repairs can take longer than they had originally.
- Traveling to a system for a repair where the timing extends beyond the end of the shift, but into the next shift, is now registered as a shift delay just like travel weather delays that extend beyond the end of the current shift but before the start of the next shift. This has a small positive impact on availability because a turbine or cable may not start being repaired until weather is more consistently clear, rather than starting it and extending it for many shifts.
- `Windfarm.cable()` now correctly identifies 2 and 3 length cable naming conventions to differentiate which version of the cable id is being retrieved.
- An edge case where events occurred just after the end of a simulation has been resolved by checking the datetime stamp of that event and not adding any action log to the simulation that is after the `WombatEnvironment.end_datetime`.
- A bug in how the total wind farm operating level was calculated is updated to account for substation downtime, rather than using a sum of all turbine values.
- `Metrics.time_based_availability` and `Metrics.production_based_availability` have been updated to use to take advantage of the above fix. Similarly, the time-based availability skews higher now, as is expected when taking into account all availability greater than 0, and the energy-based availability drops moderately as a result of accounting for the substation downtime.

### General Updates

- `Metrics.equipment_labor_cost_breakdowns` now has a `by_equipment` boolean flag, so that the labor and equipment costs can be broken down by category and equipment. Additionally, `total_hours` has been added to the results, resulting in fewer computed metrics across the same set of breakdowns.
- "request canceled" and "complete" are now updated in the logging to directly state if it's a "repair" or "maintenance" task that was completed or canceled to ensure consistency across the logging messages. As a result, `Metrics.task_completion_rate()` can now correctly differentiate between the completed tasks effectively.
- The use of unique naming for the servicing equipment is now enforced to ensure that there is no overlap and potential confusion in the model.
- New, experimental plotting functionality has been added via `wombat.utilities.plot`.
  - `plot_farm_layout` plots the graph layout of the farm. Note that this will not work if realistic lat/lon pairs have not been provided in the layout CSV.
  - `plot_farm_availability` plots a line chart of the monthly overall windfarm availability. Additional toggles allow for the plotting of individual turbines in the background and/or a 95% confidence interval band around the farm's availability
  - `plot_detailed_availability` plots a heatmap of the hourly turbine and farm operational levels to help in debugging simulations where availability may be running suspiciously low (i.e., a turbine might have shut down or a cable failure didn't get repaired within a reasonable time frame).
- `Simulation.service_equipment` is now a dictionary to provide clear access to the servicing equipment details.
- `Simulation.from_config()` requires both a library input and a file name input for the configuration after deprecating the `library` field from the configuration requirements due to it being cumbersome
- `Metrics.opex()` provides the opex output by category if `by_category` is set to be `True`

### Methodology Updates

- Subassemblies and cables are now able to resample their next times to failure for all maintenance and failure activities, so that replacement events reset the timing for failures across the board.
- Systems are no longer interrupted once the servicing equipment addressing a repair or maintenance task is dispatched, and instead are interrupted just before the crew is transferred to begin repair, maintenance, or unmooring. This has a small net positive increase in the availability for short travel distances, but can vary if the travel time is more than a few hours (i.e., large distance to port, slow travel due to weather, & etc.)
- When a tow to port repair is in the queue, no other repairs or maintenance activities will occur for that turbine until it's brought into port for repairs.

### Deprecations

- The original library structure has been fully deprecated, please see the Reference/How To example for more details on converting data that has not yet been updated.
- All PySAM functionality has been deprecated as it's no longer relevant to this work.
- The `Simulation.config` no longer requires the `library` field to reduce conflicts with sharing data between users.

## v0.8.1 (28 August 2023)

- Fixes a bug where servicing equipment waiting for the next operational period at the end of a simulation get stuck in an infinite loop because the timeout is set for just prior to the end of the simulation, and not just after the end of the simulation's maximum run time.

## v0.8.0 (16 August 2023)

### Bug Fixes

- Most of the `# type: ignore` comments have been removed, or the past errors have been resolved
- Failure and maintenance logic in the `Cable` and `Subassembly` models have been wrapped in `if`/`else` blocks to ensure previously unreachable code still can't be reached under limited conditions
- Fixes a bug in where the mobilization duration is logged. Previously, the mobilization duration was logged upon completion, but now is logged while during the actual mobilizing, with costs still being logged upon completion.
- Fixes an uncommon error where repairs are made twice causing the simulation to fail. This was caused by a control mismatch in the unscheduled repair process, and was fixed by better tracking and controlling when a repair moves from "pending" (submitted), to "processing" (handed off to the servicing equipment for repair or to the port for a tow-to-port repair cycle), to "completed" (the repair is registered as complete). Additionally, the servicing equipment no longer relies on receiving the first repair from the repair manager on dispatch, and follows the same `get_next_request()` logic that will occur following the initial dispatch and repair.
- Fixes an error where a repair has `replacement=True` and `operation_reduction` < 1 both resets the `operating_level` back to 1 and readjusts for the `operation_reduction`, which can cause `operating_level` > 100%
- `ServiceEquipment.crew_transfer()` uses a while loop in place of an `if` with recursion strategy to handle unsafe transfer conditions to continuously wait until the next shift's available window.

### Features

- Adds a `non_stop_shift` attribute to `ServiceEquipmentData`, `UnscheduledServiceEquipmentData`, `ScheduledServiceEquipmentData`, and `PortConfig` that is set in the post-initialization hook or through `DateLimitsMixin._set_environment_shift()` to ensure it is updated appropriately. Additionally, all checks for a 24 hour shift now check for the `non_stop_shift` attribute.
- `Metrics.emissions()` has been added to the list of available metrics to calculate the emissions from idling at port or sea, tranisiting, and maneuvering. Co-authored by and inspired by analysis work from @hemezz.
- `Simulation` now accepts a `random_seed` or `random_generator` variable to seed the random number generators for Weibull failure timeouts and wait timing between event completions. Setting the `random_seed` to the same value from one simulation to the next will net the same results between different simulations, whereas the `random_generator` can be used to use the same generator for a batch of simulations.

### General

- All `assert` statements are now only called when type checking is performed
- Replaces all `.get(lamda x: x == request)` with a 10x faster `.get(lambda x: x is request)` to more efficiently filter out the desired event to be removed from the repair manager and port repair management.
- `WombatEnvironment.weather` is now a Polars DataFrame to improve efficiency and indexing bottlenecks introduced in Pandas 2.0.
- All subassembly cable files are read in once, and stored in a dictionary to provide a modest speed up for the simulation initialization.

## v0.7.1 (4 May 2023)

- Features
  - `Metrics.process_times()` now includes the time_to_start, representing the time between when a request is submitted, and when the repairs officially start.
  - Expand the acceptable date formats for the weather profiles to allow for year-first.

## v0.7.0 (3 May 2023)

- Replace Flake8 and Pylint in the pre-commit workflow with ruff, and fix/ignore the resulting errors as appropriate
- Features:
  - Weather data now has the ability to contain more than just the required "windspeed" and "waveheight" columns. This will allow for easier expansion of the weather model in the future, and increase compatibility with other NREL techno economic modeling frameworks.
- Bug fixes:
  - Maintenance and failure simulation process interruptions were occuring prior to starting the process timing, and causing simulation failures.
  - Duplicated parameters were being processed in `WombatEnvironment.log_action` stemming from improper handling of varying parameters in some of the more complex control flow logic in *in situ* repairs.
  - Another edge case of negative delays during crew transfers where there is insufficient time remaining in the shift after account for weather, so the method was called recursively, but not exiting the original loop.
  - `Port` management of *in situ* and tow-to-port capable tugboats wasn't properly accounting for tugboats of varying capabilities, and assuming all tugboats could do both. The vessel management and repair processing were out of sync causing duplicated turbine servicing/towing.
  - `RepairManager` has consolidated the dispatching of servicing equipment to be the following categories instead of the previously complex logic:
    - If a request is a tow-to-port category, have the port initiate the process
    - If the dispatching thresholds are met, then have the port initiate a repair for port-based servicing equipment, otherwise the repair manager will dispatch the appropriate servicing equipment.
  - `ServiceEquipment.weather_delay()` no longer silently processes a second weather delay.
  - Intra-site travel is now correctly logging the distance and duration of traveling between systems at the site by moving the location setting logic out of `crew_transfer` method and being entirely maintained within, or next to, the `travel` method of `ServiceEquipment`.
  - `RepairManager` now properly waits to dispatch servicing equipment until they are no longer under service from another servicing equipment unit.
  - Servicing equipment are no longer simultaneously dispatched from both the `Port` and `RepairManager` causing simulations to potentially error out when the `System.servicing` or `Cable.servicing` statuses are overridden by the second-in-line servicing equipment. This was resolved by the port waiting for the turbine, a tugboat, and a spot at port to become available, then immediately halting the turbine, and starting the tow-in logic.
  - Missing `ServiceEquipment.dispatched` status updates have been amended, so no matter the operation, a piece of servicing equipment should be set to `dispatched = True` until the crew is back and repair is completed.
  - To avoid multiple dispatches to a single turbine, cable, or substation, or multiple dispatches of a single vessel/onsite equipment, a random timeout between 0 and 30 seconds (in simulation time) is processed, then a status double-checking occurs.
  - `Metrics.process_times()` now includes the "N" column to indicate the number of processes that fall into each category.

## v0.6.2 (3 February 2023)
- Warnings from Pandas `.groupby()` calls have been silenced by shifting the column filtering to before the groupby method call.
- Fixed the towing to port logging message, and subsequent `Metrics.number_of_tows()` search criteria to correctly calculate the number of tows in each direction.
- Fixes a bug in the crew transfer logic where the travel time back to port is longer than the weather delay itself, and a negative time delay is incorrectly attempted to be processed.

## v0.6.1 (31 January 2023)
- A hot fix for the code comparison data not being found when installing from PyPI, which was caused by missing `__init__.py` files in the reconfigured library structure.
## v0.6.0 (10 January 2023)

In v0.6, due to a series of bug fixes, logic improvements, and feature additions (all described below), users can expect mild to significant shifts in their results. These shifts, while startling, move WOMBAT towards more accurate results now that servicing equipment can't be dispatched multiple times in a row, statuses can't be reset without failure. Additionally, in our validation cases this has led to an average speedup of 71%, or 3.5x faster run times.
### New and Updated Features

- Environmental and logistics considerations via prohibited operations periods and speed reduction periods.
  - All periods can be set for each servicing equipment, or across the board when set at the environment level
  - For ports, the same logic applies where the environment can set the port variables and the port can set its associated tugboats' variables
  - When a setting is defined in multiple locations, the more conservative restriction is applied
  - Variables `non_operational_start`, `non_operational_end` create the annualized period where operations are prohibited, resulting in the creation of the array `non_operational_dates` and set `non_operational_dates_set`.
  - Variables `reduced_speed_start`, `reduced_speed_end` create the annualized period where the maximum speed, `reduced_speed`, for all operations is imposed, resulting in the creation of the array `reduced_speed_dates` and set `reduced_speed_dates_set`.
- Export Cables
  - Models the export cabling system as a single cable between the substation and the interconnection point or as a connection between multiple substations. For multiple connected substations, the model assumes they are independent systems.
  - Adds support for "type" in the wind farm layout CSV file, which should be filled with either "substation" or "turbine". This column supports multi-substation farms so that accurate plots and connections can be made. For instance, multiple connected substations, can now be accurately rendered and modeled in the farm.
  - Adds support for "upstream_cable_name" in the wind farm layout CSV file, to provide an individualized name to a cable in place of using the name field in the cable settings file for all similar cables.
- New library structure that mirrors ORBIT (see below diagram)! In v0.7, the original library structure will be officially deprecated in favor of the below, and during the v0.6 lifecycle a warning will be raised to instruct users where to place and structure folders going forward.
  ```
  <library>
    ├── project
      ├── config       <- Project-level configuration files
      ├── port         <- Port configuration files
      ├── plant        <- Wind farm layout files
    ├── cables         <- Export and Array cable configuration files
    ├── substructures  <- Substructure configuration files
    ├── turbines       <- Turbine configuration and power curve files
    ├── vessels        <- Land-based and offshore servicing equipment configuration files
    ├── weather        <- Weather profiles
    ├── results        <- The analysis log files and any saved output data
  ```
  - Adds `create_library_structure` to `wombat.core.library` so that users can create the appropriate folder structure for a new project without having to manually create each and every folder.
- ``Maintenance.operation_reduction`` has been enabled to better resemble the effect of unaddressed maintenance.
- ``Failure`` now has a boolean flag for ``replacement`` to indicate if a replacement is required, which allows for operational shutdowns without necessitating a full replacement of the subassembly. Additionally, this flag enables a replacement event for non-shutdown failures.

### General Improvements

- Bump Python versioning requirements to 3.8+
- Add PyArrow dependency for fasting save/load processes for CSV reading and writing
- Convert boolean operational statuses for `System`, `Subassembly`, `Cable`, and `ServiceEquipment` to SimPy events for more efficient processing and accurate delays for restarting
- Fix numerous bugs in the repair logic introduced by the use of boolean checks and status switches, which also improve simulation performance. These issues were primarily caused by erroneously resetting the status, but with the new event setting and `.succeed()` logic to clear an operation, the previously incorrect resetting is much harder to do.
- Continue to improve the performance of low-level simulation operations to realize further improvements in memory usage and simulation performance
- Logging is now based on directly writing to CSV in place of the `logging`-based infrastructure
  - All underlying infrastructure withing the simulation have also been updated to accommodate the different file types, which allows for more direct interaction at the end of the simulation and enables PyArrow CSV read/write
  - This enables:
    - deprecation warnings to be passed directly to the terminal/notebook without interfering with the file handling
    - reasonable speedups to simulation times by not having additional overhead from the logging and buffering
- `Metrics.process_times()` has been converted to efficient pandas code for fast computation.
- The Metrics example usage documentation page has been rewritten and reformatted to provide more helpful information to users
- `Metrics` methods now accurately account for the effect of substation operating reductions on upstream turbines so that each substation's subgraph multiplies the turbine operating capacity by the substation operating capacity.
- Fixes a bug in the `RepairManager.get_next_highest_severity_request()` where requests aren't processed in first in, first out order with a severity level priority.
- Remove duplicated logic in the ``Subassembly`` and ``Cable`` maintenance and failure modeling ensuring that repetitive logic is identical between scenarios.

## 0.5.1 (22 July 2022)

- Updates to use the most recent pandas API/recommendations, which fixes numerous warnings in the `Metrics` class
- Fixes inconsistency in returning floats vs `DataFrame`s in the `Metrics` class
- Updates the examples to work with the returned `DataFrame` values, and adds warnings about the change in usage
- Updates the documentation configuration to be compatible with the latest sphinx book theme API usage
- Adds a potential fix to an occasional issue where the logging files can't be deleted using `WombatEnvironment.cleanup_log_files()` because the file is still considered to be in use

## 0.5.0 (30 June 2022)

- Adds capabilities: "TOW" and "AHV" for tugboat/towing equipment and anchor-handling vessels
- Adds a tow-to-port strategy that is activated for repairs with the "TOW" capability in the servicing
- Adds a `Port` class to handle the tow-to-port class and tugboat-based service requests
- Allows for any name to define the subassemblies of a turbine or substation to enable users to use the naming conventions they are most familiar with or most meaningful for their own work
- Minor bug fixes in the `Metrics` class to improve stability, improve code reuse, and documentation\
- Adds nearly all documentation updates from PR #39 as a result of an internal code review, but makes the changes in the source files that generate the example notebooks, so is not a direct merge
- Adds an annual fee to `PortConfig.annual_fee` that gets applied monthly, though is not included in any metrics yet.
- Adds `UnscheduledServiceEquipmentData.tow_speed` to differentiate between towing speeds and traveling speeds required between port and site, and implements the towing speed application appropriately
- Adds a `location` flag to the events logging infrastructure and implements its usage across the simulation architecture
- Creates the metric `Metrics.number_of_tows` to track the number of tows and provides breakdowns as needed
- Creates the metric `Metrics.vessel_crew_hours_at_sea` to track the number of vessel or crew hours at sea
- Creates the metric `Metrics.port_fees` to calculate any port fees associated with a project
- Creates the metric `Metrics.opex` to calculate a project's operational expenditures
- Creates the metric `Metrics.NPV` to calculate a project's net present value
- Modifies `Metrics.project_fixed_costs` to have more time resolutions to align with the OpEx calculation options
- Fixes some results formatting inconsistencies in the `Metrics` class

## 0.4.1 (2022-March-8)

- Adds code diagrams to demonstrate how the various components connect
- Updates the documentation to be better in line with the current state of the software
- Fixes a bug that allowed the x_metrics_inputs.yaml file to persist after the cleanup method is called.
- Updates the provided library content structure to account for future updates

## 0.4.0 (2022-February-4)

- Testing now included!
- `pathlib.Path` is used in place of `os` throughout for easier to read file maneuvering.
- `attrs.define` and `attrs.field` have been adopted in place of `attr.s` and `attr.ib`, respectively.
- Typing style is updated for future python type annotations as, e.g., `Union[List[str], str]` ->
  `list[str] | str`.
- Unused imports have been further cleaned up.
- Better caching of commonly computed values for faster simulations
- Simulation metrics are now able to be saved for later reloading and use.
- Minor documentation updates, mostly in the examples section for changed API usage.
- Validation cases have been re-run for the most up-to-date version.

- `wombat.windfarm.system.System` no longer requires every subassembly model to be
  defined for increased flexibility and ease of definition of turbine simulations

- `wombat.utilities.hours_until_future_hour()` correctly moves to the expected hour in the future,
  regardless of the number of days that are added.
- The IEA Task 26 validation cabling vessel was renamed from "cabling.yaml" to "cabling_scheduled.yaml"
  for consistent naming conventions.
- Improved error messages throughout.

- `wombat.core.simulation_api.Simulation` no longer accepts `name` as an input, and reads it
  directly from the configuration.
- `wombat.core.simulation_api.Simulation.run` now has a `create_metrics` flag that defaults to `True`
  to indicate if the metrics suite should be created, so that `False` can be used if numerous
  analyses will be run and post-processed after the fact.
- `wombat.core.simulation_api.Simulation.save_metrics_inputs` added to allow for saving
  the elements required to recreate a `Metrics` object at a later point in time.

- `wombat.core.environment.WombatEnvironment.workday_start` and
  `wombat.core.environment.WombatEnvironment.workday_end` are better validated for edge cases.
- `wombat.core.environment.WombatEnvironment._weather_setup` validates the start and end points
  against the provided weather profile and against each other to ensure they are valid boundaries.
- `wombat.core.environment.WombatEnvironment.cleanup_log_files` will only try to delete files that actually
  exist to avoid unexpected simulation failures at the last step.
- `wombat.core.environment.WombatEnvironment.date_ix` accepts `datetime.datetime` and `datetime.date` inputs to
  avoid unnecesary errors or manipulations in a simulation.
- `wombat.core.environment.WombatEnvironment.log_action` now only accepts numeric inputs for
  `system_ol` and `part_ol`.
- `wombat.core.environment.WombatEnvironment.weather_forecast` now rounds the starting time down to
  include the current hour, which fixes a bug in some edge cases where a crew transfer at the end
  of the shift gets stuck and has to wait until the next shift despite ample time to transfer.
- `wombat.core.environment.WombatEnvironment.is_workshift` correctly accounts for around the clock
  shifts.

- `wombat.core.data_classes.annual_date_range` now uses `numpy.hstack` to construct 1-D
  multiple year date ranges to ensure there is no nesting of data.

- `wombat.core.repair_management.RepairManager.submit_request` will only attempt to deploy servicing
  equipment for strategies that have been initialized to reduce unnecessarily running code.
- `wombat.core.repair_management.RepairManager.get_request_by_turbine` was renamed to
  `wombat.core.repair_management.RepairManager.get_request_by_system` to explicitly include substations.
  to remove repeated calculations and checks.
- `wombat.core.repair_management.RepairManager.get_request_by_severity` request checking was optimized
  to remove repeated calculations and checks.
- `wombat.core.repair_management.RepairManager.purge_subassembly_requests` no longer prematurely exits
  the loop to purge unnecessary requests from the logs in case of a replacement being required.
  Additionally, an `exclude` parameter has been added for niche use cases where all but a couple
  of requests will need to be removed.

- `wombat.core.service_equipment.ServiceEquipment` has more attributes for tracking its location
  throughout a simulation.
- `wombat.core.service_equipment.ServiceEquipment.find_uninterrupted_weather_window` now rounds
  float inputs up to the nearest whole number to ensure the proper length window is retrieved.
- `wombat.core.service_equipment.ServiceEquipment.find_interrupted_weather_window` uses `math.ceil`
  in place of `np.ceil().astype(int)` for strictly python data types in computation.
- `wombat.core.service_equipment.ServiceEquipment.travel` consistently resets the location attributes
  when moving between site and port to fix bugs in the end location.
- `wombat.core.service_equipment.ServiceEquipment.crew_transfer` now indicates when the crew is
  actually being transferred, and updates the equipment's location post-transfer. Additionally, the
  travel time in delays is now accounted for, so the actually elapsed time is accounted for in
  processing weather delays. A bug in processing weather delays is fixed and uses the correct `SimPy`
  timeout call so that the simulation does not get stuck due to improper calling.
- `wombat.core.service_equipment.ServiceEquipment.process_repair` adds a safety window to account
  for the crew having enough time to safely transfer back to the equipment. This logic is likely
  not entirely fixed, but is sufficiently fixed for the time being.
- `wombat.core.service_equipment.ServiceEquipment.process_repair`:
  - fixes a bug in the hours to process calculation by reconfiguring the control flow for both
    simplicity and accuracy.
  - Additionally, the equipment will travel back to port if the work shift is over, so the equipment
    does not skip steps the repair logic.
  - Weather delays will also not be processed if the actual repair is finished, and will be moved to
    the crew transfer step.
  - The hours required vs hours available is reset for equipment that have around the clock shifts,
    so the timing is not arbitrarily capped, which also reduces the number of steps in the simulation.
  - The work shift indicator check now accounts for the equipment's specific work shift settings, and
    not the environment's to ensure the proper operating parameters are used.
  - The control flow for if there isn't enough time to perform the repair is updated to accurately
    account for when and where the equipment needs to travel
  - Cables are no longer retrieved through system and causing an error when processing their repairs.
- `wombat.core.service_equipment.ServiceEquipment._calculate_intra_site_time` now accounts for a
  speed of 0 km/hr so that function will not error out when there is a travel distance, but no speed.
- `wombat.core.service_equipment.ServiceEquipment.run_scheduled` now sets the `onsite` variable
  for equipment that are always on site for more consistent handling of the onsite attribute.
- `wombat.core.service_equipment.ServiceEquipment.wait_until_next_operational_period` now resets
  the equipment's location attributes so its location can't incorrectly persist from the last step.
- `wombat.core.service_equipment.ServiceEquipment.register_repair_with_subassembly` correctly
  retrieves the cable information for upstream cables to be reset.

- `wombat.core.post_processor.Metrics.service_equipment_utilization` has a new methodolgy that uses the
  actual number of days in operation instead of a backwards computation that consistently and
  accurately accounts for the days where the servicing equipment is in operation. Additionally, the
  filtering is updated to match the filter for total days, which also improves accuracy of results.
- `wombat.core.post_processor.Metrics.from_simulation_outputs` classmethod was added to easily load
  simulation data for after-the-fact analyses.

- `wombat.windfarm.Windfarm` operations logging message generation routines were optimized.
- `wombat.windfarm.Windfarm.system` was created in place of `wombat.windfarm.Windfarm.node_system`
  as a convenience method for grabbing the `System` object from the windfarm graph layout.
- `wombat.windfarm.Windfarm.cable` was created to replicate the `system` method for cable objects.
- `wombat.windfarm.Windfarm`, `wombat.windfarm.system.cable.Cable`, and
  `wombat.windfarm.system.system.System` all have an operating level property that is the current
  operating level and one that does not account for if a system is being serviced, and therefore
  registered as non-operational. This fixes a bug in the dispatching of unscheduled service equipment
  when a repair request is submitted while a repair is occurring that drops the operating level below
  the strategy threshold. In the dispatching check we now are able to consider the operating level
  before a system was shut down for repairs and avoid improper dispatching.

- `wombat.windfarm.system.cable.Cable` now takes `end_node` in place of `upstream_nodes` to simplify
  the initialization process and be more explicit about the starting and ending points on the cable.
- `wombat.windfarm.system.cable.Cable.interrupt_subassembly_processes` is now `interrupt_processes`
  and only interrupts the cable's own maintenance and failure simulation processes.
- `wombat.windfarm.system.cable.Cable.interrupt_all_subassembly_processes` wraps `interrupt_processes`
  to ensure similar functionality between system and subassembly methods for use in the simulations.
- `wombat.windfarm.system.cable.Cable` logging now properly records itself as the target of repairs
  and maintenance tasks instead of its starting node.
- `wombat.windfarm.system.cable.Cable.upstream_nodes` has been updated to be in the correct order
  the nodes sit on the string

- `wombat.windfarm.system.subassembly.Subassembly.interrupt_subassembly_processes` is now
  `interrupt_processes` and only interrupts the cable's own maintenance and failure simulation processes.
- `wombat.windfarm.system.system.System.interrupt_all_subassembly_processes` was added so that
  subassemblies are no longer directly interacting with each other, and the interruptions are caused
  by the system's themselves.
- `wombat.windfarm.system.system.System.log_action` no returns the `Subassembly.id` instead of the
  `__repr__` for the object to create a legible log.


## 0.3.5 (2021-December-9)

- Downtime-based and requests-based unscheduled maintenance models have been added to
  servicing equipment.
- `Windfarm.current_availability` is able to account for multiple substations and is now
  an accurate calculation of the operating level across the windfarm.
- `Simulation.from_inputs()` is replaced by `Simulation.from_config()` to be more
  straightforward for users.
- `ServiceCrew` has been added for expansion to multiple crews.
- Servicing equipment now have separate `travel` and `crew_transfer`, `weather_delay`,
  and `repair` functions to more realistically simulate the separate processes involved.
- The windfarm now has a distance matrix to calculate the distance between any two
  systems onsite, for instance, substation to cable, cable to turbine, etc.
- Bug fix in the task completion rate metric.
- `WombatEnvironment.log_action()` enforces the use of keyword arguments with only 3
  required inputs.
- `WombatEnvironment.weather_forecast()` outputs now include the datetime index.
- If no PySAM settings are provided, the `financial_model` will be set to `None` with a
  `NotImplementedError` being raised for any attempted usage of the PySAM powered
  functionality.
- Fix bugs in `Maintenance` and `Failure` initialization.
- Fix bugs in operating level accounting from recent updates.
- Update the Unicode typing in all docstrings.
- Update the documentation to account for all the recent changes, including adding a new
  demonstration notebook for the 3 new strategies.

## 0.3.1 (2021-March-2)

- Updated the `simulation/` folder to be a single-level `core/` directory.
- Updates the order of the keyword arguments for `WombatEnvironment.log_action()`, and makes all arguments keyword-only arguments.<|MERGE_RESOLUTION|>--- conflicted
+++ resolved
@@ -7,16 +7,12 @@
 - Drops support for Python 3.10.
 - The layout file must have a "type" specified for every system in the layout.
 
-<<<<<<< HEAD
 ### Features
 
 - Electrolyzers are now an included system model. They act similarly to a substation,
   but should be upstream from the substations in the layout model. Unlike turbine's
   an electrolyzer will only connect to the substation as a downstream system.
-- `Metrics.dispatch_summary` is now available to provide the number of mobilizations and average
-=======
 - `Metrics.dispatch_summary()` is now available to provide the number of mobilizations and average
->>>>>>> d8650356
   charter period across the whole project, or broken down by year and month, as requested.
 - Universalized maintenance starting dates are now able to be set through the primary
   configuration file as `maintenance_start`. This will enable the universalized
@@ -57,15 +53,12 @@
   run with `pytest` still running the entire test suite.
 - Post-results log files have been converted from a CSV to Parquet file format for
   faster I/O and a smaller memory footprint.
-<<<<<<< HEAD
 - Servicing equipment code checking is replaced with a `StrEnum` throughout for more
   robust and streamlined data validation.
-=======
 - Fixes a bug in `Metrics.process_times()` where canceled requests are counted towards
   the event timing and count.
 - `Metrics.process_times` has a new flag `include_incompletes` to either summarize all
   maintenance activity (`False`) or only the completed maintenance activity (`True`).
->>>>>>> d8650356
 
 ## v0.10.4 (12 May 2025)
 
