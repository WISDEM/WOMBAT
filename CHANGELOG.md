--- conflicted
+++ resolved
@@ -30,11 +30,8 @@
 ### Deprecations
 
 - The original library structure has been fully deprecated, please see the Reference/How To example for more details on converting data that has not yet been updated.
-<<<<<<< HEAD
 - All PySAM functionality has been deprecated as it's no longer relevant to this work.
-=======
 - The `Simulation.config` no longer requires the `library` field to reduce conflicts with sharing data between users.
->>>>>>> 20fcb132
 
 ## v0.8.1 (28 August 2023)
 
