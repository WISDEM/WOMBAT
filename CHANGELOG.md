# CHANGELOG

## Unreleased

<<<<<<< HEAD
### Default Data Now Available

- For complete details, please see the
  [default data section of the user guide](https://wisdem.github.io/WOMBAT/examples/index.html#default-data)
- `"default"` library is now made available with a validated fixed and floating offshore wind reference
  case based on the 2025 Cost of Wind Energy Review (COWER), and an experimental land-based
  reference data set based on a variety of incomplete sources in onshore O&M studies.
- A new example
  ([examples/COWER_om_workflow.ipynb](https://github.com/WISDEM/WOMBAT/blob/develop/examples/COWER_om_workflow.ipynb))
  is available to reproduce the current year's offshore COWER results.

### Tow-To-Port Improvements

- Creation of the `PortManager` to manage the tugboats and other port-managed vessels.
- Tugboats are now mobilized when there are no currently available tugboats, including when another
  tugboat might be busy towing or returning from site.
- Tugboats accumulate downtime costs while at port and unused.
- Ensures that a nonexistent `site_distance` passed to the `PortConfig` is still set from the
  primary configuration's `port_distance`.
- Fixes a bug where the towing costs are logged twice, and double counting the values in the results.
- Fixes a bug in `Metrics.equipment_labor_cost_breakdown()` filters out some costs because a
  filtering column has a NaN value. This primarily occurred in the towing operations.
- Fixes a bug in `Metrics.equipment_labor_cost_breakdown()` where the mooring and unmooring
  processes were entirely removed from the cost breakdown.
- Adds the `monthly_fee` as an alternative to the `annual_fee` to the port configuration inputs.
- Adds the `daily_use_fee` for use when turbine(s) are at the port.

### Convenience Upgrades
=======
- Fixes a previously rare bug where an ongoing repair at a system can cause a queued
  servicing equipment dispatching to be canceled, and derail the remainder of the
  simulation. Servicing equipment now check for the existence of any matching requests
  instead of a failed repair attempt prior to canceling its dispatching.
- Servicing equipment now check for new requests every two hours rather than waiting
  for the next shift to avoid previously rare scenarios where requests go unaddressed
  during a chartering.
>>>>>>> 8dd9237b

- Adds the `units` input to `FixedCosts` that allows for costs to be defined on per kW
  basis (default, "\$/kw/yr") or as a set cost ("\$/yr").
- Adds distance-based coordinates in meters that can be used by providing
  `layout_coords: distance` in the primary configuration file. The default is "wgs-84
  to maintain compatibility with existing workflows.
- Moves the standard weather loading routines to the `wombat/core/library.py, which includes the
  following:
  - Ability to read pre-processed Parquet data files for smaller file sizes and efficient I/O.
  - `load_weather()` automatically reads the Parquet data or reads and transforms the CSV data.
  - `read_weather_csv()` reads and converts the datetime column from standard datetime formats.
  - `format_weather()` converts a resultant DataFrame from `read_weather_csv()` into a
    WOMBAT-compatible weather profile.
- `Port` and `ServiceEquipment` now have a `name` attribute that allows for quicker access to the
  highly used `.settings.name` attribute.
- The COREWIND Morro Bay Port has been updated to a 139 km `site_distance`, and the associated
  tugboats have charter periods of 10 days.
- Tugboats can be defined in the `vessels` section of the primary configuration and be configured
  as copies of each other similar to the vessels in the primary configuration, as seen below.

  ```yaml
  ...
  tugboats:
    - - tugboat.yaml
      - 2
  ...
  ```

### Minor Improvements and Bug Fixes

- Adds the configuration data and analysis code used in the code comparison study,
  published at http://dx.doi.org/10.7488/era/5854.
- Adds an internal validation routine for the wind farm layout file to avoid uncaught layout
  creation errors.
- Add more robust type handling and checking for `format_weather()`
- Allow for a `FixedCosts` `dict` to be passed directly to `Metrics` without loading additional data.
- Fixes a test collection error introduced in Pytest v9.
- Updates the bibliography style in the documentation.

## v0.12.3 - 1 December 2025

- Converts `PosixPath` objects to `str` before passing to pytest's `args` during custom unit and
  regression test collection.
- Pins the maximum version of Jupyter-Book to be "<2" until the documentation has been migrated.

## v0.12.2 - 16 October 2025

- Reinstate the ability to have extra columns in the weather profile to avoid upstream conflicts,
  but enforce that they are placed after the columns used by the model.

## v0.12.1 - 14 October 2025

- Enable Python 3.13 and 3.14, with the caveat that 3.14 builds will fail until PyArrow 22.0 is
  released.

## v0.12 - 30 September 2025

- Allow for missing data columns for either "windspeed" or "waveheight" where a column
  of zeros will be populated, and a warning will be raised to alert users in case the
  missing column is an error.
- Force weather column ordering to always be "index", "datetime", "hour", "windspeed", "waveheight".

## v0.11.3 - 31 July 2025

- Install `polars-lts-cpu` by default when installing on MacOS
- Add MacOS test runners

## v0.11.2 - 9 July 2025

- Fixes a bug primarily impacting tow-to-port scenarios where individual maintenance and failure
  models are not being reset upon either replacement or following a tow-to-port repair under
  certain conditions. This allows for these additional processes to be perpetuated throughout the lifecycle
  of the simulation while succumbing to the same initial flaw, compounding the number of erroneously
  additional events. The issue is resolved by the following:
    1. Multiple subassemblies can now be passed to a `Cable` or `System` object during an
       interruption, allowing for simpler logic handling.
    2. TTP repairs no longer reset the subassemblies at the time of towing to port, and instead reset
       the subassemblies after the turbine has been towed to site. Resetting in the final stage
       ensures that any newly created processes, and especially fixed date maintenance schedules can
       not create extra processes between tow, repair, and site return operations.
- Fixes a bug in the `Metrics.process_times()` calculation inflating the count of total events
  when cables are shut down. This is due to immediate logging of the upstream system and cables
  shutting down with shared logging data.
- Applies the same fix to the `Metrics.request_summary()` calculation, ensuring duplicated logging
  messages are not caught up in the end result.

## v0.11.1 - 3 July 2025

- Fixes a bug causing 25+ hour mooring connection operations to never complete due to shift delays
  in an uninterrupted operation.
- Updates the rated production and capacity docstrings to ensure users understand they are an hourly
  capacity.

## v0.11 - 26 June 2025

### Deprecations

- Drops support for Python 3.10.
- The layout file must have a "type" specified for every system in the layout.

### Features

- Electrolyzers are now an included system model. They act similarly to a substation,
  but should be downstream from the substations in the layout model. Unlike turbines
  an electrolyzer will only connect to the substation as a downstream system. Below
  are some of the highlights and assumptions.
  - The subassembly definition file requires 4 top-level inputs:
    - `stack_capacity_kw`: The capacity of each stack
    - `capex_kw`: The cost of the whole system, per kw.
    - `n_stacks`: The number of stacks comprising the electrolyzer.
    - `power_curve`: Includes variables `p1`, `p2`, `p3`, `p4`, `p5`, `FE` (Faradaic
      efficiency), `n_cells` (per stack), and `turndown_ratio`.
  - The production curve is based on the
    [H2Integrate PEM electrolysis module](https://github.com/NREL/H2Integrate/blob/main/h2integrate/simulation/technologies/hydrogen/electrolysis/PEM_H2_LT_electrolyzer_Clusters.py).
  - Electrolyzer downtime does not impact farm activities as it is assumed energy will
    still flow through the export system to some other entity such as the grid.
  - All stacks are currently modeled as a single entity.
- `Metrics.dispatch_summary()` is now available to provide the number of mobilizations and average
  charter period across the whole project, or broken down by year and month, as requested.
- `Metrics.h2_production()` is now available to provide to calculate the hydrogen production in
  kg/hr or tonnes/hr.
- Universalized maintenance starting dates are now able to be set through the primary
  configuration file as `maintenance_start`. This will enable the universalized
  staggering of the first instance of a maintenance task to align with a different
  season than that of the start of the weather profile. This is particularly helpful
  for Northern Hemisphere projects where winter months can cause significant weather
  delays.
- `Simulation.run()` has a new parameter called `delete_logs` (defaults to False) that
  allows the user to automatically delete the logging files that are created after the
  `Metrics` object is initialized. To use `delete_logs=True`,  users must also set
  `save_metrics_inputs=False`.
- `Metrics.request_summary()` is now available to provide the total number of repair
  and maintenance requests, number of canceled requests, number of incomplete requests,
  and the number of completed requests.

### Updates

- `Metrics` improvements and updates
  - `component_costs()` has been refactored, and now includes two additional breakdowns:
    - `by_task`: toggles the inclusion of the individual repair and maintenance tasks.
    - `include_travel`: toggles the inclusion of intrasite and port-to-site travel.
  - `time_based_availability()`
    - Additional option for `by="electrolyzer"`.
    - `by="turbine"` no longer includes the "windfarm" column for results
  - `production_based_availability()`
    - Additional option for `by="electrolyzer"`.
    - `by="turbine"` no longer includes the "windfarm" column for results
  - `capacity_factor()`
    - Additional option for `by="electrolyzer"`.
    - `by="turbine"` no longer includes the "windfarm" column for results
  - `process_times` now uses a `MultiIndex` with a `subassembly` and `task` column.
- Improved cable, subassembly, and servicing equipment error handling to show which of
  the cables, substations, turbines, or vessels produced the intialization error for
  easier input debugging.
- Basic tests are now included for limited set of the `Metrics` class with a focus
  cost summaries.
- Tests are now roughly split between unit tests and regression tests, where regression
  tests focus on event timing checks and results checking. Users can now run
  `pytest --unit` or `pytest --regression` if a subset of the tests are needing to be
  run with `pytest` still running the entire test suite.
- Post-results log files have been converted from a CSV to Parquet file format for
  faster I/O and a smaller memory footprint.
- Servicing equipment code checking is replaced with a `StrEnum` throughout for more
  robust and streamlined data validation.
- Fixes a bug in `Metrics.process_times()` where canceled requests are counted towards
  the event timing and count.
- `Metrics.process_times` has a new flag `include_incompletes` to either summarize all
  maintenance activity (`False`) or only the completed maintenance activity (`True`).
- Small bug in `Subassembly.interrupt_processes()` is fixed by using a `try`/`except`
  clause for all interruptions. This allows for the `ServiceEquipment.tow_to_site()` to
  run without failure after replacing a subassembly. The cause of the failure stems
  from the inability to interrupt a previously terminated process (caused by triggering
  a tow-to-port repair).
- COREWIND turbine failures have been split so that subassemblies only contain a single
  component grouping to be more compatible with industry modeling assumptions. This
  ultimately reduces the resulting number of failures, and therefore costs.
- Simulation configuration dictionaries can now contain the wind farm layout as a Pandas
  `DataFrame`, in addition to the existing file name string.
- Adds `examples/electrolyzer_example.ipynb` to demonstrate how to run a standalone
  electrolyzer simulation without creating any intermediary files.
- Mooring disconnections and reconnections do not consider the tugboat's shift set shift
  timing considering this process can take multiple days.
- All parameters starting from the first boolean parameter now must be passed as a
  keyword argument with the name included (as `x=False` or `x=True, other="value"`), for
  all methods, except for those in `Metrics` to maintain user workflow compatibility.

## v0.10.4 (12 May 2025)

- Fix a bug where tow-to-port strategies can result in vessels being dispatched and
  accruing wasted costs when a repair is handed off to a report. An additional check
  is added where if there are no requests, but the servicing equipment has not yet been
  mobilized, the servicing equipment dispatch is canceled.
- Update an end of simulation timing check to ensure compatibility with PolaRS and
  Python datetime stamps that causes the simulation to fail when an action cannot
  be completed before the end of the simulation.

## v0.10.3 (24 April 2025)

- Fix a bug in `Metrics.component_costs` where the materials costs are excluded when results are
  broken down by action.
- Add `WombatEnvironment.simulation_years` to easily retrieve the number of years simulated.

## v0.10.2 [7 April 2025]

Patch release to ensure user environments are compatible with the required minimum
attrs version (24.1.0 for the new usage of `attrs.Converter`).

## v0.10.1 [4 April 2025]

Patch release addressing improper setup logic for the new date-based
maintenance following subassembly replacements.

## v0.10 [26 March 2025]

### Features

#### Date-based maintenance and improved timing

The frequency of maintenance events is now significantly more customizable by enabling
custom starting dates and more resolved frequency inputs. There is no change required
for existing configurations as the default value will `frequency` number of days until
the next event.

- `frequency` is an integer input (0 for unmodeled)
- `frequency_basis` indicates the time basis for `frequency`, which is modeled in two
  forms:
  - timing based: amount of operational time that should pass before an event occurs,
    which does not count downtime (repairs, upstream failure, or system offline) in the
    time until the next event.
    - "days": number of days between events (default)
    - "months": number of months between events
    - "years": number of years between events
  - date based: uses a set schedule for when events should occur, regardless of downtime
    and will use `start_date` as the first occurrence of the event.
    - "date-days": number of days between events
    - "date-months": number of months between events
    - "date-years": number of years between events
- `start_date`: The first occurrence of the maintenance event, which defaults to the
  simulation start date + the expected interval. If the input is prior to the simulation
  start date, then it is treated as a staggered timing, so, for instance, a biannual
  event starting the year prior to the simulation ends up being staggered with the first
  occurrence in the first year of the simulation, not the second. Similarly, this
  allows for maintenance activities to start well into the simulation period allowing
  for costs on OEM-warrantied maintenance activities to be unmodeled.

A few examples of more complex scenarios assuming a 1/1/2000 simulation starting date:

- Semiannual event to occur starting in the 3rd month of the simulation:

  ```yaml
  frequency: 6
  frequency_basis: months
  start_date: "9/1/1999"
  ```

- Summer-based annual event with the first occurrence in the 3rd year of the simulation:

  ```yaml
  frequency: 1
  frequency_basis: years
  start_date: "6/1/2003"
  ```

- Annual, June maintenance activity:

  ```yaml
  frequency: 1
  frequency_basis: "date-years"
  start_date: "6/1/2000"
  ```

- Biannual, June maintenance activity that should start in the first year, and every
  other year after that:

  ```yaml
  frequency: 1
  frequency_basis: "date-years"
  start_date: "6/1/2000"
  ```

#### Repeat vessel configuration simplification

Multiple instances of a servicing equipment can be created with a list of the name
and number of them in the following forms. This creates copies where the equipment's
name is suffixed with a 1-indexed indication of which number it is, such as
"Crew Transfer Vessel -1" through "Crew Transfer Vessel - 4" for the below example.

```yaml
...
servicing_equipment:
  - - ctv.yaml
    - 4
  - [hlv.yaml, 2]
  - dsv.yaml
...
```

#### Single(ish) file configuration

WOMBAT configurations now allow for the embedding of servicing equipment, turbine,
substation, cable, and port data within the main configuration. Now, the only files
required outside the primary configuration YAML are the weather profile and layout.
To utilize this update, data can be included in the following form:

```yaml
servicing_equipment:
  - [7, ctv]
...  # Other configuration details
vessels:
  ctv:
    ...  # Contents of library/corewind/vessels/ctv.yaml
turbines:
  corewind_15MW:
    ...  # Contents of library/corewind/turbines/corewind_15MW.yaml
substations:
  corewind_substation:
    ...  # Contents of library/corewind/substations/corewind_substation.yaml
cables:
  corewind_array:
    ...  # Contents of library/corewind/cables/corewind_array.yaml
  corewind_export:
    ...  # Contents of library/corewind/cables/corewind_export.yaml
```

### Updates

- Update the `Failure` definition to use lists of failure configurations, not
  dictionaries. Users can use the following function to update their cable, turbine,
  substation, and consolidated configurations:
  `wombat/core/library.py::convert_failure_data` Documentation is available at
  https://wisdem.github.io/WOMBAT/API/utilities.html#importing-and-converting-from-old-versions.
- Updates the minimum Python version to 3.10.
- The wind farm operation level calculation was moved to `wombat/utilities/utilities.py`
  so it can be reused when `Metrics` loads the operational data.
- Adds a CI check for code linting (pre-commit) and for the documentation building.
- Basic tests added for the Simulation API
- Fixes the `FutureWarnings` from Pandas about changing offset strings.
- Updates the COREWIND severity levels to those originally listed in the publication now
  that severity levels can be used multiple times within a single subassembly.
- Updates the GH Pages uploading workflow steps.

## 0.9.7 (12 February 2025)

- Fixes a new bug where YAML is now sensitive to the implicit closing of files by using
  a context manager to open a YAML file and return the contents.
- Removes PyPI secret usage now that trusted publishing fails with redundant permissions.

## 0.9.6 (11 December 2024)

- Fixes a discrepancy where the wind farm vs turbine availability losses do not match. A slight difference in total availability will be noticeable as a result.

## 0.9.5 (6 August 2024)

- Fixes a bug that causes delayed mobilizations. The underlying cause was the lack of
  resetting the index column of `WombatEnvironment.weather` after filtering out rows
  that exist prior to the starting year of the simulation.
- The Polars minimum version was bumped to avoid a deprecation error with the previous
  index column generation method.

## 0.9.4 (1 July 2024)

- Adds support for Python 3.11 and 3.12.
- Adds the following capability and servicing equipment codes:
  - MCN for medium cranes, which should enable greater options for land-based wind.
  - VSG for vessel support groups, or any representation of multiple vessels used for a
    single operation.
- Updates Polars API usage to account for a series of deprecation and future warnings.
- Changes the metrics demonstration to use the COREWIND Morro Bay in situ example, and
  adds the availability plotting to the demonstration example.
- `RepairRequest.prior_operating_level` has been added to allow 100% reduction factor failures to correctly and consistently restore the operating level of a subassembly following a repair.
- Replaces the `valid_reduction` attrs validator with `validate_0_1_inclusive` to reuse the logic in multiple places without duplicating checking methods.
- Adds a `replacement` flag for interruption methods, so that a failure or replacement comment can be added as a cause for `simpy.process.interrupt`. This update allows the failure and maintenance processes to check if an interruption should cause the process to exit completely. Additionally, the forced exit ensures that processes can't persist after a replacement event when a process is recreated, which was happening in isolated cases.
- Fixes a bug in `RepairManager.purge_subassemble_requests()` where the pending tows are cleared regardless of whether or not the focal subassembly is the cause of the tow, leading to a simulation failure.
- Fixes a bug in `utilities/utilities.py:create_variable_from_string()` to operate in a way that is expected. The original method was removing all numerics, but only leading punctuation and numerics should be replaced, with any punctuation being replaced with an underscore.
- Adds additional inline comments for clarification on internal methods.
- Update README.md to be inline with current conda and Python standards.
- Fully adopts `functools.cache` now that older Python versions where
  `functools.lru_cache` was the available caching method.
- Fixes a Pandas `FutureWarning` by removing a now unnecessary piece of code in
  `wombat/core/post_processor.py:equipment_costs`

## v0.9.3 (15 February 2024)

- Reinstate the original time-based availability methodology, which is based on all
  turbines, not the wind farm total.
- Replace the `black` formatter with `ruff`.
- Adopt `pyupgrade` to ensure modern Python language usage.
- Add the NumPy 2.0 integration tool to Ruff.

## v0.9.2 (13 November 2023)

### General

- Adds the PowerPoint file used in the NAWEA/WindTech 2023 Workshop.
- Updates all coming soon links and typos.

### Bug Fixes

- Fixes an edge-case introduced in v0.9.1 where traveling during a crew transfer process is able to occur after the end of the simulation period.
- The documentation has been completely converted to a Jupyter Book paradigm due to a build issue found in the GitHub Actions.

## v0.9.1 (27 October 2023)

- Removes the pre-public release analysis data and results, located at`library/original-outdated`, from the repository, but can be found in all releases prior to v0.9. This is being done to manage the package size and ensure it can be published to PyPI.

## v0.9 (27 October 2023)

### Bug Fixes

- Repairs that had a weather delay extended repairs past the end of the shift now properly extend the repair into future shifts instead of completing early. This has a small negative impact on availability because that means some repairs can take longer than they had originally.
- Traveling to a system for a repair where the timing extends beyond the end of the shift, but into the next shift, is now registered as a shift delay just like travel weather delays that extend beyond the end of the current shift but before the start of the next shift. This has a small positive impact on availability because a turbine or cable may not start being repaired until weather is more consistently clear, rather than starting it and extending it for many shifts.
- `Windfarm.cable()` now correctly identifies 2 and 3 length cable naming conventions to differentiate which version of the cable id is being retrieved.
- An edge case where events occurred just after the end of a simulation has been resolved by checking the datetime stamp of that event and not adding any action log to the simulation that is after the `WombatEnvironment.end_datetime`.
- A bug in how the total wind farm operating level was calculated is updated to account for substation downtime, rather than using a sum of all turbine values.
- `Metrics.time_based_availability` and `Metrics.production_based_availability` have been updated to use to take advantage of the above fix. Similarly, the time-based availability skews higher now, as is expected when taking into account all availability greater than 0, and the energy-based availability drops moderately as a result of accounting for the substation downtime.

### General Updates

- `Metrics.equipment_labor_cost_breakdowns` now has a `by_equipment` boolean flag, so that the labor and equipment costs can be broken down by category and equipment. Additionally, `total_hours` has been added to the results, resulting in fewer computed metrics across the same set of breakdowns.
- "request canceled" and "complete" are now updated in the logging to directly state if it's a "repair" or "maintenance" task that was completed or canceled to ensure consistency across the logging messages. As a result, `Metrics.task_completion_rate()` can now correctly differentiate between the completed tasks effectively.
- The use of unique naming for the servicing equipment is now enforced to ensure that there is no overlap and potential confusion in the model.
- New, experimental plotting functionality has been added via `wombat.utilities.plot`.
  - `plot_farm_layout` plots the graph layout of the farm. Note that this will not work if realistic lat/lon pairs have not been provided in the layout CSV.
  - `plot_farm_availability` plots a line chart of the monthly overall windfarm availability. Additional toggles allow for the plotting of individual turbines in the background and/or a 95% confidence interval band around the farm's availability
  - `plot_detailed_availability` plots a heatmap of the hourly turbine and farm operational levels to help in debugging simulations where availability may be running suspiciously low (i.e., a turbine might have shut down or a cable failure didn't get repaired within a reasonable time frame).
- `Simulation.service_equipment` is now a dictionary to provide clear access to the servicing equipment details.
- `Simulation.from_config()` requires both a library input and a file name input for the configuration after deprecating the `library` field from the configuration requirements due to it being cumbersome
- `Metrics.opex()` provides the opex output by category if `by_category` is set to be `True`

### Methodology Updates

- Subassemblies and cables are now able to resample their next times to failure for all maintenance and failure activities, so that replacement events reset the timing for failures across the board.
- Systems are no longer interrupted once the servicing equipment addressing a repair or maintenance task is dispatched, and instead are interrupted just before the crew is transferred to begin repair, maintenance, or unmooring. This has a small net positive increase in the availability for short travel distances, but can vary if the travel time is more than a few hours (i.e., large distance to port, slow travel due to weather, & etc.)
- When a tow to port repair is in the queue, no other repairs or maintenance activities will occur for that turbine until it's brought into port for repairs.

### Deprecations

- The original library structure has been fully deprecated, please see the Reference/How To example for more details on converting data that has not yet been updated.
- All PySAM functionality has been deprecated as it's no longer relevant to this work.
- The `Simulation.config` no longer requires the `library` field to reduce conflicts with sharing data between users.

## v0.8.1 (28 August 2023)

- Fixes a bug where servicing equipment waiting for the next operational period at the end of a simulation get stuck in an infinite loop because the timeout is set for just prior to the end of the simulation, and not just after the end of the simulation's maximum run time.

## v0.8.0 (16 August 2023)

### Bug Fixes

- Most of the `# type: ignore` comments have been removed, or the past errors have been resolved
- Failure and maintenance logic in the `Cable` and `Subassembly` models have been wrapped in `if`/`else` blocks to ensure previously unreachable code still can't be reached under limited conditions
- Fixes a bug in where the mobilization duration is logged. Previously, the mobilization duration was logged upon completion, but now is logged while during the actual mobilizing, with costs still being logged upon completion.
- Fixes an uncommon error where repairs are made twice causing the simulation to fail. This was caused by a control mismatch in the unscheduled repair process, and was fixed by better tracking and controlling when a repair moves from "pending" (submitted), to "processing" (handed off to the servicing equipment for repair or to the port for a tow-to-port repair cycle), to "completed" (the repair is registered as complete). Additionally, the servicing equipment no longer relies on receiving the first repair from the repair manager on dispatch, and follows the same `get_next_request()` logic that will occur following the initial dispatch and repair.
- Fixes an error where a repair has `replacement=True` and `operation_reduction` < 1 both resets the `operating_level` back to 1 and readjusts for the `operation_reduction`, which can cause `operating_level` > 100%
- `ServiceEquipment.crew_transfer()` uses a while loop in place of an `if` with recursion strategy to handle unsafe transfer conditions to continuously wait until the next shift's available window.

### Features

- Adds a `non_stop_shift` attribute to `ServiceEquipmentData`, `UnscheduledServiceEquipmentData`, `ScheduledServiceEquipmentData`, and `PortConfig` that is set in the post-initialization hook or through `DateLimitsMixin._set_environment_shift()` to ensure it is updated appropriately. Additionally, all checks for a 24 hour shift now check for the `non_stop_shift` attribute.
- `Metrics.emissions()` has been added to the list of available metrics to calculate the emissions from idling at port or sea, tranisiting, and maneuvering. Co-authored by and inspired by analysis work from @hemezz.
- `Simulation` now accepts a `random_seed` or `random_generator` variable to seed the random number generators for Weibull failure timeouts and wait timing between event completions. Setting the `random_seed` to the same value from one simulation to the next will net the same results between different simulations, whereas the `random_generator` can be used to use the same generator for a batch of simulations.

### General

- All `assert` statements are now only called when type checking is performed
- Replaces all `.get(lamda x: x == request)` with a 10x faster `.get(lambda x: x is request)` to more efficiently filter out the desired event to be removed from the repair manager and port repair management.
- `WombatEnvironment.weather` is now a Polars DataFrame to improve efficiency and indexing bottlenecks introduced in Pandas 2.0.
- All subassembly cable files are read in once, and stored in a dictionary to provide a modest speed up for the simulation initialization.

## v0.7.1 (4 May 2023)

- Features
  - `Metrics.process_times()` now includes the time_to_start, representing the time between when a request is submitted, and when the repairs officially start.
  - Expand the acceptable date formats for the weather profiles to allow for year-first.

## v0.7.0 (3 May 2023)

- Replace Flake8 and Pylint in the pre-commit workflow with ruff, and fix/ignore the resulting errors as appropriate
- Features:
  - Weather data now has the ability to contain more than just the required "windspeed" and "waveheight" columns. This will allow for easier expansion of the weather model in the future, and increase compatibility with other NREL techno economic modeling frameworks.
- Bug fixes:
  - Maintenance and failure simulation process interruptions were occuring prior to starting the process timing, and causing simulation failures.
  - Duplicated parameters were being processed in `WombatEnvironment.log_action` stemming from improper handling of varying parameters in some of the more complex control flow logic in *in situ* repairs.
  - Another edge case of negative delays during crew transfers where there is insufficient time remaining in the shift after account for weather, so the method was called recursively, but not exiting the original loop.
  - `Port` management of *in situ* and tow-to-port capable tugboats wasn't properly accounting for tugboats of varying capabilities, and assuming all tugboats could do both. The vessel management and repair processing were out of sync causing duplicated turbine servicing/towing.
  - `RepairManager` has consolidated the dispatching of servicing equipment to be the following categories instead of the previously complex logic:
    - If a request is a tow-to-port category, have the port initiate the process
    - If the dispatching thresholds are met, then have the port initiate a repair for port-based servicing equipment, otherwise the repair manager will dispatch the appropriate servicing equipment.
  - `ServiceEquipment.weather_delay()` no longer silently processes a second weather delay.
  - Intra-site travel is now correctly logging the distance and duration of traveling between systems at the site by moving the location setting logic out of `crew_transfer` method and being entirely maintained within, or next to, the `travel` method of `ServiceEquipment`.
  - `RepairManager` now properly waits to dispatch servicing equipment until they are no longer under service from another servicing equipment unit.
  - Servicing equipment are no longer simultaneously dispatched from both the `Port` and `RepairManager` causing simulations to potentially error out when the `System.servicing` or `Cable.servicing` statuses are overridden by the second-in-line servicing equipment. This was resolved by the port waiting for the turbine, a tugboat, and a spot at port to become available, then immediately halting the turbine, and starting the tow-in logic.
  - Missing `ServiceEquipment.dispatched` status updates have been amended, so no matter the operation, a piece of servicing equipment should be set to `dispatched = True` until the crew is back and repair is completed.
  - To avoid multiple dispatches to a single turbine, cable, or substation, or multiple dispatches of a single vessel/onsite equipment, a random timeout between 0 and 30 seconds (in simulation time) is processed, then a status double-checking occurs.
  - `Metrics.process_times()` now includes the "N" column to indicate the number of processes that fall into each category.

## v0.6.2 (3 February 2023)
- Warnings from Pandas `.groupby()` calls have been silenced by shifting the column filtering to before the groupby method call.
- Fixed the towing to port logging message, and subsequent `Metrics.number_of_tows()` search criteria to correctly calculate the number of tows in each direction.
- Fixes a bug in the crew transfer logic where the travel time back to port is longer than the weather delay itself, and a negative time delay is incorrectly attempted to be processed.

## v0.6.1 (31 January 2023)
- A hot fix for the code comparison data not being found when installing from PyPI, which was caused by missing `__init__.py` files in the reconfigured library structure.
## v0.6.0 (10 January 2023)

In v0.6, due to a series of bug fixes, logic improvements, and feature additions (all described below), users can expect mild to significant shifts in their results. These shifts, while startling, move WOMBAT towards more accurate results now that servicing equipment can't be dispatched multiple times in a row, statuses can't be reset without failure. Additionally, in our validation cases this has led to an average speedup of 71%, or 3.5x faster run times.
### New and Updated Features

- Environmental and logistics considerations via prohibited operations periods and speed reduction periods.
  - All periods can be set for each servicing equipment, or across the board when set at the environment level
  - For ports, the same logic applies where the environment can set the port variables and the port can set its associated tugboats' variables
  - When a setting is defined in multiple locations, the more conservative restriction is applied
  - Variables `non_operational_start`, `non_operational_end` create the annualized period where operations are prohibited, resulting in the creation of the array `non_operational_dates` and set `non_operational_dates_set`.
  - Variables `reduced_speed_start`, `reduced_speed_end` create the annualized period where the maximum speed, `reduced_speed`, for all operations is imposed, resulting in the creation of the array `reduced_speed_dates` and set `reduced_speed_dates_set`.
- Export Cables
  - Models the export cabling system as a single cable between the substation and the interconnection point or as a connection between multiple substations. For multiple connected substations, the model assumes they are independent systems.
  - Adds support for "type" in the wind farm layout CSV file, which should be filled with either "substation" or "turbine". This column supports multi-substation farms so that accurate plots and connections can be made. For instance, multiple connected substations, can now be accurately rendered and modeled in the farm.
  - Adds support for "upstream_cable_name" in the wind farm layout CSV file, to provide an individualized name to a cable in place of using the name field in the cable settings file for all similar cables.
- New library structure that mirrors ORBIT (see below diagram)! In v0.7, the original library structure will be officially deprecated in favor of the below, and during the v0.6 lifecycle a warning will be raised to instruct users where to place and structure folders going forward.
  ```
  <library>
    ├── project
      ├── config       <- Project-level configuration files
      ├── port         <- Port configuration files
      ├── plant        <- Wind farm layout files
    ├── cables         <- Export and Array cable configuration files
    ├── substructures  <- Substructure configuration files
    ├── turbines       <- Turbine configuration and power curve files
    ├── vessels        <- Land-based and offshore servicing equipment configuration files
    ├── weather        <- Weather profiles
    ├── results        <- The analysis log files and any saved output data
  ```
  - Adds `create_library_structure` to `wombat.core.library` so that users can create the appropriate folder structure for a new project without having to manually create each and every folder.
- ``Maintenance.operation_reduction`` has been enabled to better resemble the effect of unaddressed maintenance.
- ``Failure`` now has a boolean flag for ``replacement`` to indicate if a replacement is required, which allows for operational shutdowns without necessitating a full replacement of the subassembly. Additionally, this flag enables a replacement event for non-shutdown failures.

### General Improvements

- Bump Python versioning requirements to 3.8+
- Add PyArrow dependency for fasting save/load processes for CSV reading and writing
- Convert boolean operational statuses for `System`, `Subassembly`, `Cable`, and `ServiceEquipment` to SimPy events for more efficient processing and accurate delays for restarting
- Fix numerous bugs in the repair logic introduced by the use of boolean checks and status switches, which also improve simulation performance. These issues were primarily caused by erroneously resetting the status, but with the new event setting and `.succeed()` logic to clear an operation, the previously incorrect resetting is much harder to do.
- Continue to improve the performance of low-level simulation operations to realize further improvements in memory usage and simulation performance
- Logging is now based on directly writing to CSV in place of the `logging`-based infrastructure
  - All underlying infrastructure withing the simulation have also been updated to accommodate the different file types, which allows for more direct interaction at the end of the simulation and enables PyArrow CSV read/write
  - This enables:
    - deprecation warnings to be passed directly to the terminal/notebook without interfering with the file handling
    - reasonable speedups to simulation times by not having additional overhead from the logging and buffering
- `Metrics.process_times()` has been converted to efficient pandas code for fast computation.
- The Metrics example usage documentation page has been rewritten and reformatted to provide more helpful information to users
- `Metrics` methods now accurately account for the effect of substation operating reductions on upstream turbines so that each substation's subgraph multiplies the turbine operating capacity by the substation operating capacity.
- Fixes a bug in the `RepairManager.get_next_highest_severity_request()` where requests aren't processed in first in, first out order with a severity level priority.
- Remove duplicated logic in the ``Subassembly`` and ``Cable`` maintenance and failure modeling ensuring that repetitive logic is identical between scenarios.

## 0.5.1 (22 July 2022)

- Updates to use the most recent pandas API/recommendations, which fixes numerous warnings in the `Metrics` class
- Fixes inconsistency in returning floats vs `DataFrame`s in the `Metrics` class
- Updates the examples to work with the returned `DataFrame` values, and adds warnings about the change in usage
- Updates the documentation configuration to be compatible with the latest sphinx book theme API usage
- Adds a potential fix to an occasional issue where the logging files can't be deleted using `WombatEnvironment.cleanup_log_files()` because the file is still considered to be in use

## 0.5.0 (30 June 2022)

- Adds capabilities: "TOW" and "AHV" for tugboat/towing equipment and anchor-handling vessels
- Adds a tow-to-port strategy that is activated for repairs with the "TOW" capability in the servicing
- Adds a `Port` class to handle the tow-to-port class and tugboat-based service requests
- Allows for any name to define the subassemblies of a turbine or substation to enable users to use the naming conventions they are most familiar with or most meaningful for their own work
- Minor bug fixes in the `Metrics` class to improve stability, improve code reuse, and documentation\
- Adds nearly all documentation updates from PR #39 as a result of an internal code review, but makes the changes in the source files that generate the example notebooks, so is not a direct merge
- Adds an annual fee to `PortConfig.annual_fee` that gets applied monthly, though is not included in any metrics yet.
- Adds `UnscheduledServiceEquipmentData.tow_speed` to differentiate between towing speeds and traveling speeds required between port and site, and implements the towing speed application appropriately
- Adds a `location` flag to the events logging infrastructure and implements its usage across the simulation architecture
- Creates the metric `Metrics.number_of_tows` to track the number of tows and provides breakdowns as needed
- Creates the metric `Metrics.vessel_crew_hours_at_sea` to track the number of vessel or crew hours at sea
- Creates the metric `Metrics.port_fees` to calculate any port fees associated with a project
- Creates the metric `Metrics.opex` to calculate a project's operational expenditures
- Creates the metric `Metrics.NPV` to calculate a project's net present value
- Modifies `Metrics.project_fixed_costs` to have more time resolutions to align with the OpEx calculation options
- Fixes some results formatting inconsistencies in the `Metrics` class

## 0.4.1 (2022-March-8)

- Adds code diagrams to demonstrate how the various components connect
- Updates the documentation to be better in line with the current state of the software
- Fixes a bug that allowed the x_metrics_inputs.yaml file to persist after the cleanup method is called.
- Updates the provided library content structure to account for future updates

## 0.4.0 (2022-February-4)

- Testing now included!
- `pathlib.Path` is used in place of `os` throughout for easier to read file maneuvering.
- `attrs.define` and `attrs.field` have been adopted in place of `attr.s` and `attr.ib`, respectively.
- Typing style is updated for future python type annotations as, e.g., `Union[List[str], str]` ->
  `list[str] | str`.
- Unused imports have been further cleaned up.
- Better caching of commonly computed values for faster simulations
- Simulation metrics are now able to be saved for later reloading and use.
- Minor documentation updates, mostly in the examples section for changed API usage.
- Validation cases have been re-run for the most up-to-date version.

- `wombat.windfarm.system.System` no longer requires every subassembly model to be
  defined for increased flexibility and ease of definition of turbine simulations

- `wombat.utilities.hours_until_future_hour()` correctly moves to the expected hour in the future,
  regardless of the number of days that are added.
- The IEA Task 26 validation cabling vessel was renamed from "cabling.yaml" to "cabling_scheduled.yaml"
  for consistent naming conventions.
- Improved error messages throughout.

- `wombat.core.simulation_api.Simulation` no longer accepts `name` as an input, and reads it
  directly from the configuration.
- `wombat.core.simulation_api.Simulation.run` now has a `create_metrics` flag that defaults to `True`
  to indicate if the metrics suite should be created, so that `False` can be used if numerous
  analyses will be run and post-processed after the fact.
- `wombat.core.simulation_api.Simulation.save_metrics_inputs` added to allow for saving
  the elements required to recreate a `Metrics` object at a later point in time.

- `wombat.core.environment.WombatEnvironment.workday_start` and
  `wombat.core.environment.WombatEnvironment.workday_end` are better validated for edge cases.
- `wombat.core.environment.WombatEnvironment._weather_setup` validates the start and end points
  against the provided weather profile and against each other to ensure they are valid boundaries.
- `wombat.core.environment.WombatEnvironment.cleanup_log_files` will only try to delete files that actually
  exist to avoid unexpected simulation failures at the last step.
- `wombat.core.environment.WombatEnvironment.date_ix` accepts `datetime.datetime` and `datetime.date` inputs to
  avoid unnecesary errors or manipulations in a simulation.
- `wombat.core.environment.WombatEnvironment.log_action` now only accepts numeric inputs for
  `system_ol` and `part_ol`.
- `wombat.core.environment.WombatEnvironment.weather_forecast` now rounds the starting time down to
  include the current hour, which fixes a bug in some edge cases where a crew transfer at the end
  of the shift gets stuck and has to wait until the next shift despite ample time to transfer.
- `wombat.core.environment.WombatEnvironment.is_workshift` correctly accounts for around the clock
  shifts.

- `wombat.core.data_classes.annual_date_range` now uses `numpy.hstack` to construct 1-D
  multiple year date ranges to ensure there is no nesting of data.

- `wombat.core.repair_management.RepairManager.submit_request` will only attempt to deploy servicing
  equipment for strategies that have been initialized to reduce unnecessarily running code.
- `wombat.core.repair_management.RepairManager.get_request_by_turbine` was renamed to
  `wombat.core.repair_management.RepairManager.get_request_by_system` to explicitly include substations.
  to remove repeated calculations and checks.
- `wombat.core.repair_management.RepairManager.get_request_by_severity` request checking was optimized
  to remove repeated calculations and checks.
- `wombat.core.repair_management.RepairManager.purge_subassembly_requests` no longer prematurely exits
  the loop to purge unnecessary requests from the logs in case of a replacement being required.
  Additionally, an `exclude` parameter has been added for niche use cases where all but a couple
  of requests will need to be removed.

- `wombat.core.service_equipment.ServiceEquipment` has more attributes for tracking its location
  throughout a simulation.
- `wombat.core.service_equipment.ServiceEquipment.find_uninterrupted_weather_window` now rounds
  float inputs up to the nearest whole number to ensure the proper length window is retrieved.
- `wombat.core.service_equipment.ServiceEquipment.find_interrupted_weather_window` uses `math.ceil`
  in place of `np.ceil().astype(int)` for strictly python data types in computation.
- `wombat.core.service_equipment.ServiceEquipment.travel` consistently resets the location attributes
  when moving between site and port to fix bugs in the end location.
- `wombat.core.service_equipment.ServiceEquipment.crew_transfer` now indicates when the crew is
  actually being transferred, and updates the equipment's location post-transfer. Additionally, the
  travel time in delays is now accounted for, so the actually elapsed time is accounted for in
  processing weather delays. A bug in processing weather delays is fixed and uses the correct `SimPy`
  timeout call so that the simulation does not get stuck due to improper calling.
- `wombat.core.service_equipment.ServiceEquipment.process_repair` adds a safety window to account
  for the crew having enough time to safely transfer back to the equipment. This logic is likely
  not entirely fixed, but is sufficiently fixed for the time being.
- `wombat.core.service_equipment.ServiceEquipment.process_repair`:
  - fixes a bug in the hours to process calculation by reconfiguring the control flow for both
    simplicity and accuracy.
  - Additionally, the equipment will travel back to port if the work shift is over, so the equipment
    does not skip steps the repair logic.
  - Weather delays will also not be processed if the actual repair is finished, and will be moved to
    the crew transfer step.
  - The hours required vs hours available is reset for equipment that have around the clock shifts,
    so the timing is not arbitrarily capped, which also reduces the number of steps in the simulation.
  - The work shift indicator check now accounts for the equipment's specific work shift settings, and
    not the environment's to ensure the proper operating parameters are used.
  - The control flow for if there isn't enough time to perform the repair is updated to accurately
    account for when and where the equipment needs to travel
  - Cables are no longer retrieved through system and causing an error when processing their repairs.
- `wombat.core.service_equipment.ServiceEquipment._calculate_intra_site_time` now accounts for a
  speed of 0 km/hr so that function will not error out when there is a travel distance, but no speed.
- `wombat.core.service_equipment.ServiceEquipment.run_scheduled` now sets the `onsite` variable
  for equipment that are always on site for more consistent handling of the onsite attribute.
- `wombat.core.service_equipment.ServiceEquipment.wait_until_next_operational_period` now resets
  the equipment's location attributes so its location can't incorrectly persist from the last step.
- `wombat.core.service_equipment.ServiceEquipment.register_repair_with_subassembly` correctly
  retrieves the cable information for upstream cables to be reset.

- `wombat.core.post_processor.Metrics.service_equipment_utilization` has a new methodolgy that uses the
  actual number of days in operation instead of a backwards computation that consistently and
  accurately accounts for the days where the servicing equipment is in operation. Additionally, the
  filtering is updated to match the filter for total days, which also improves accuracy of results.
- `wombat.core.post_processor.Metrics.from_simulation_outputs` classmethod was added to easily load
  simulation data for after-the-fact analyses.

- `wombat.windfarm.Windfarm` operations logging message generation routines were optimized.
- `wombat.windfarm.Windfarm.system` was created in place of `wombat.windfarm.Windfarm.node_system`
  as a convenience method for grabbing the `System` object from the windfarm graph layout.
- `wombat.windfarm.Windfarm.cable` was created to replicate the `system` method for cable objects.
- `wombat.windfarm.Windfarm`, `wombat.windfarm.system.cable.Cable`, and
  `wombat.windfarm.system.system.System` all have an operating level property that is the current
  operating level and one that does not account for if a system is being serviced, and therefore
  registered as non-operational. This fixes a bug in the dispatching of unscheduled service equipment
  when a repair request is submitted while a repair is occurring that drops the operating level below
  the strategy threshold. In the dispatching check we now are able to consider the operating level
  before a system was shut down for repairs and avoid improper dispatching.

- `wombat.windfarm.system.cable.Cable` now takes `end_node` in place of `upstream_nodes` to simplify
  the initialization process and be more explicit about the starting and ending points on the cable.
- `wombat.windfarm.system.cable.Cable.interrupt_subassembly_processes` is now `interrupt_processes`
  and only interrupts the cable's own maintenance and failure simulation processes.
- `wombat.windfarm.system.cable.Cable.interrupt_all_subassembly_processes` wraps `interrupt_processes`
  to ensure similar functionality between system and subassembly methods for use in the simulations.
- `wombat.windfarm.system.cable.Cable` logging now properly records itself as the target of repairs
  and maintenance tasks instead of its starting node.
- `wombat.windfarm.system.cable.Cable.upstream_nodes` has been updated to be in the correct order
  the nodes sit on the string

- `wombat.windfarm.system.subassembly.Subassembly.interrupt_subassembly_processes` is now
  `interrupt_processes` and only interrupts the cable's own maintenance and failure simulation processes.
- `wombat.windfarm.system.system.System.interrupt_all_subassembly_processes` was added so that
  subassemblies are no longer directly interacting with each other, and the interruptions are caused
  by the system's themselves.
- `wombat.windfarm.system.system.System.log_action` no returns the `Subassembly.id` instead of the
  `__repr__` for the object to create a legible log.


## 0.3.5 (2021-December-9)

- Downtime-based and requests-based unscheduled maintenance models have been added to
  servicing equipment.
- `Windfarm.current_availability` is able to account for multiple substations and is now
  an accurate calculation of the operating level across the windfarm.
- `Simulation.from_inputs()` is replaced by `Simulation.from_config()` to be more
  straightforward for users.
- `ServiceCrew` has been added for expansion to multiple crews.
- Servicing equipment now have separate `travel` and `crew_transfer`, `weather_delay`,
  and `repair` functions to more realistically simulate the separate processes involved.
- The windfarm now has a distance matrix to calculate the distance between any two
  systems onsite, for instance, substation to cable, cable to turbine, etc.
- Bug fix in the task completion rate metric.
- `WombatEnvironment.log_action()` enforces the use of keyword arguments with only 3
  required inputs.
- `WombatEnvironment.weather_forecast()` outputs now include the datetime index.
- If no PySAM settings are provided, the `financial_model` will be set to `None` with a
  `NotImplementedError` being raised for any attempted usage of the PySAM powered
  functionality.
- Fix bugs in `Maintenance` and `Failure` initialization.
- Fix bugs in operating level accounting from recent updates.
- Update the Unicode typing in all docstrings.
- Update the documentation to account for all the recent changes, including adding a new
  demonstration notebook for the 3 new strategies.

## 0.3.1 (2021-March-2)

- Updated the `simulation/` folder to be a single-level `core/` directory.
- Updates the order of the keyword arguments for `WombatEnvironment.log_action()`, and makes all arguments keyword-only arguments.<|MERGE_RESOLUTION|>--- conflicted
+++ resolved
@@ -2,7 +2,6 @@
 
 ## Unreleased
 
-<<<<<<< HEAD
 ### Default Data Now Available
 
 - For complete details, please see the
@@ -31,15 +30,6 @@
 - Adds the `daily_use_fee` for use when turbine(s) are at the port.
 
 ### Convenience Upgrades
-=======
-- Fixes a previously rare bug where an ongoing repair at a system can cause a queued
-  servicing equipment dispatching to be canceled, and derail the remainder of the
-  simulation. Servicing equipment now check for the existence of any matching requests
-  instead of a failed repair attempt prior to canceling its dispatching.
-- Servicing equipment now check for new requests every two hours rather than waiting
-  for the next shift to avoid previously rare scenarios where requests go unaddressed
-  during a chartering.
->>>>>>> 8dd9237b
 
 - Adds the `units` input to `FixedCosts` that allows for costs to be defined on per kW
   basis (default, "\$/kw/yr") or as a set cost ("\$/yr").
@@ -78,6 +68,13 @@
 - Allow for a `FixedCosts` `dict` to be passed directly to `Metrics` without loading additional data.
 - Fixes a test collection error introduced in Pytest v9.
 - Updates the bibliography style in the documentation.
+- Fixes a previously rare bug where an ongoing repair at a system can cause a queued
+  servicing equipment dispatching to be canceled, and derail the remainder of the
+  simulation. Servicing equipment now check for the existence of any matching requests
+  instead of a failed repair attempt prior to canceling its dispatching.
+- Servicing equipment now check for new requests every two hours rather than waiting
+  for the next shift to avoid previously rare scenarios where requests go unaddressed
+  during a chartering.
 
 ## v0.12.3 - 1 December 2025
 
