{
  "cells": [
    {
      "cell_type": "markdown",
<<<<<<< HEAD
      "id": "d00e8048",
=======
      "id": "7fc99988",
>>>>>>> 20fcb132
      "metadata": {},
      "source": [
        "# How To Use WOMBAT\n",
        "\n",
        "This tutorial will walk through the setup, running, and results stages of a WOMBAT\n",
        "simulation while providing background information about how each component is related.\n",
        "\n",
        "## Imports\n",
        "\n",
        "The following code block demonstrates a typical setup for working with WOMBAT and running\n",
        "analyses."
      ]
    },
    {
      "cell_type": "code",
      "execution_count": 1,
<<<<<<< HEAD
      "id": "c0adf431",
=======
      "id": "71b64545",
>>>>>>> 20fcb132
      "metadata": {},
      "outputs": [],
      "source": [
        "from time import perf_counter  # timing purposes only\n",
        "\n",
        "import numpy as np\n",
        "import pandas as pd\n",
        "\n",
        "from wombat import Simulation\n",
        "from wombat.core.library import load_yaml, DINWOODIE\n",
        "\n",
        "# Seed the random variable for consistently randomized results\n",
        "np.random.seed(0)\n",
        "\n",
        "# Improve the legibility of DataFrames\n",
        "pd.set_option(\"display.float_format\", '{:,.2f}'.format)\n",
        "pd.set_option(\"display.max_rows\", 1000)\n",
        "pd.set_option(\"display.max_columns\", 1000)"
      ]
    },
    {
      "cell_type": "markdown",
<<<<<<< HEAD
      "id": "01d45455",
=======
      "id": "d90c3ca1",
>>>>>>> 20fcb132
      "metadata": {},
      "source": [
        "## Defining the Simulation\n",
        "\n",
        "The following will demonstrate the required information to run a simulation. For the\n",
        "purposes of this tutorial, we'll be working with the data under\n",
        "`library/code_comparison/dinwoodie` in the Github repository, and specifically the base\n",
        "case.\n",
        "\n",
        "One important item to note is that the library structure is enforced within the code so all\n",
        "data must be placed in the appropriate locations in your analysis' library as follows:\n",
        "\n",
        "```{warning}\n",
        "As of v0.6, the following structure will be adopted to mirror the format of the\n",
        "[ORBIT library structure](https://github.com/WISDEM/ORBIT/blob/master/ORBIT/core/library.py#L7-L24)\n",
        "to increase compatibility between similar libraries.\n",
        "\n",
        "As of v0.9, the library structure shown below is the only one that will work.\n",
        "```\n",
        "\n",
        "To help users convert to the new structure, the following method is provided to create\n",
        "the required folder structure for users.\n",
        "\n",
        "```{code-block} python\n",
        "\n",
        "from wombat import create_library_structure  # located in wombat.core.library\n",
        "\n",
        "new_library = \"library\"\n",
        "create_library_structure(new_library)\n",
        "```\n",
        "\n",
        "The above method call will produce the below folder and subfolder structure.\n",
        "\n",
        "```\n",
        "<library>\n",
        "  \u251c\u2500\u2500 project\n",
        "    \u251c\u2500\u2500 config     <- Project-level configuration files\n",
        "    \u251c\u2500\u2500 port       <- Port configuration files\n",
        "    \u251c\u2500\u2500 plant      <- Wind farm layout files\n",
        "  \u251c\u2500\u2500 cables       <- Export and Array cable configuration files\n",
        "  \u251c\u2500\u2500 substations  <- Substation configuration files\n",
        "  \u251c\u2500\u2500 turbines     <- Turbine configuration and power curve files\n",
        "  \u251c\u2500\u2500 vessels      <- Land-based and offshore servicing equipment configuration files\n",
        "  \u251c\u2500\u2500 weather      <- Weather profiles\n",
        "  \u251c\u2500\u2500 results      <- The analysis log files and any saved output data\n",
        "```\n",
        "\n",
        "As a convenience feature you can import the provided validation data libraries as\n",
        "`DINWOODIE` or `IEA_26` as is seen in the imports above, and a consistent path will be\n",
        "enabled.\n",
        "\n",
        "In practice, any folder location can be used so long as it follows the subfolder structure provided\n",
        "here.\n",
        "\n",
        "\n",
        "### Windfarm Layout\n",
        "\n",
        "The windfarm layout is determined by a csv file, `dinwoodie/windfarm/layout.csv` in this case. Below is a sample of what information is required and how to use each field, followed by a visual example. It should be noted that none of the headings are case sensitive.\n",
        "\n",
        "\n",
        "id (required)\n",
        ": Unique identifier for the asset; no spaces allowed.\n",
        "\n",
        "substation_id (required)\n",
        ": The id field for the substation that the asset connects to; in the case that this is a substation, then this field should be the same as id; no spaces allowed.\n",
        "\n",
        "name (required)\n",
        ": A descriptive name for the turbine, if desired. This can be the same as id.\n",
        "\n",
        "type (optional)\n",
        ": One of \"turbine\" or \"substation\". This is required to accurately model a multi-substation wind farm. The base assumption is that a substation connects to itself as a means to model the export cable connecting to the interconnection point, however, this is not always the case, as substations may be connected through their export systems. Using this filed allows for that connection to be modeled accurately.\n",
        "\n",
        "longitude (optional)\n",
        ": The longitudinal position of the asset, can be in any geospatial reference; optional.\n",
        "\n",
        "latitude (optional)\n",
        ": The latitude position of the asset, can be in any geospatial reference; optional.\n",
        "\n",
        "string (required)\n",
        ": The integer, zero-indexed, string number for where the turbine will be positioned.\n",
        "\n",
        "order (required)\n",
        ": The integer, zero-indexed position on the string for where the turbine will be positioned.\n",
        "\n",
        "distance (optional)\n",
        ": The distance to the upstream asset; if this is calculated (input = 0), then the straightline distance is calculated using the provided coordinates (WGS-84 assumed).\n",
        "\n",
        "subassembly (required)\n",
        ": The file that defines the asset's modeling parameters.\n",
        "\n",
        "upstream_cable (required)\n",
        ": The file that defines the upstream cable's modeling parameters.\n",
        "\n",
        "upstream_cable_name (optional)\n",
        ": The descriptive name to give to the cable that will be used during logging. This enables users to use a single cable definition file while maintaining the naming conventions used for the wind farm being simulated.\n",
        "\n",
        "```{note}\n",
        "In the example below, there are a few noteworthy caveats that will set the stage for\n",
        "later input reviews:\n",
        " - The cables are not modeled, which has a couple of implications\n",
        "   - There only needs to be one string \"0\"\n",
        "   - The cable specifications are required, even if not being modeled (details later)\n",
        " - longitude, latitude, and distance are all \"0\" because the spatial locations are not used\n",
        " - subassembly is all \"vestas_v90.yaml\", but having to input the turbine subassembly model\n",
        "  means that multiple turbine types can be used on a windfarm.\n",
        "    - This same logic applies to the upstream_cable so that multiple cable types can be\n",
        "     used as appopriate.\n",
        "```\n",
        "\n",
        "<div style=\"overflow-y:auto;overflow-x:auto\">\n",
        "\n",
        "| id | substation_id | name | type | longitude | latitude | string | order | distance | subassembly | upstream_cable |\n",
        "| :-- | :-- | :-- | :-- | --: | --: | --: | --: | --: | :-- | :-- |\n",
        "| OSS1 | OSS1 | OSS1 | substation | 0 | 0 |  |  |  | offshore_substation.yaml | export.yaml |\n",
        "| S00T1 | OSS1 | S00T1 | turbine | 0 | 0 | 0 | 0 | 0 | vestas_v90.yaml | array.yaml |\n",
        "| S00T2 | OSS1 | S00T2 | turbine | 0 | 0 | 0 | 1 | 0 | vestas_v90.yaml | array.yaml |\n",
        "| S00T3 | OSS1 | S00T3 | turbine | 0 | 0 | 0 | 2 | 0 | vestas_v90.yaml | array.yaml |\n",
        "| ... |\n",
        "| S00T79 | OSS1 | S00T79 | turbine | 0 | 0 | 0 | 78 | 0 | vestas_v90.yaml | array.yaml |\n",
        "| S00T80 | OSS1 | S00T80 | turbine | 0 | 0 | 0 | 79 | 0 | vestas_v90.yaml | array.yaml |\n",
        "</div>\n",
        "\n",
        "### Weather Profile\n",
        "\n",
        "The weather profile will broadly define the simulation range with its start and stop\n",
        "points, though a narrower one can be used when defining the simulation (more later).\n",
        "\n",
        "The following columns should exist in the data set with the provided guidelines.\n",
        "\n",
        "datetime (required)\n",
        ": A date and time stamp, any format.\n",
        "\n",
        "windspeed (required)\n",
        ": The hourly, mean windspeed, in meters per second at the time stamp.\n",
        "\n",
        "waveheight (optional)\n",
        ": The hourly, mean waveheight, in meters, at the time stamp. If waves are not required,\n",
        "    this can be filled with zeros, or be left out entirely.\n",
        "\n",
        "\n",
        "Below, is a demonstration of what `weather/alpha_ventus_weather_2002_2014.csv` looks like.\n",
        "\n",
        "| datetime | windspeed | waveheight |\n",
        "| :-- | --: | --: |\n",
        "| 1/1/02 0:00 | 11.75561096 | 1.281772405 |\n",
        "| 1/1/02 1:00 | 10.41321252 | 1.586584315 |\n",
        "| 1/1/02 2:00 | 8.959270788 | 1.725690828 |\n",
        "| 1/1/02 3:00 | 9.10014808 | 1.680982063 |\n",
        "| ... |\n",
        "| 12/31/14 22:00 | 14.40838803 | 0.869625003 |\n",
        "| 12/31/14 23:00 | 14.04563195 | 0.993031445 |\n",
        "\n",
        "\n",
        "### Environmental Considerations\n",
        "\n",
        "In addition to using weather conditions for site characteristics, WOMBAT is able to\n",
        "model environmental considerations where a port or site cannot be accessed, for example,\n",
        "when silt builds up and water depths become too low to tow a turbine into the port.\n",
        "There is also a feature for imposing maximum operating speeds, such as when there are\n",
        "animal migrations and vessels must slow down to avoid collisions with endangered species.\n",
        "\n",
        "Defining the `non_operational_start` and `non_operational_end` at either the servicing\n",
        "equipment, environment, or port level allows for the creation of an annualized date\n",
        "range spanning the length of the simulation where operations are not allowed to occur.\n",
        "When defined at the environment level, all servicing equipment and a port, if defined,\n",
        "will have this non-operational period applied, and if it's already existing, the more\n",
        "conservative of the date ranges will be applied. When defined at the port level, all\n",
        "associated servicing equipment (tugboats) will have the same inuring priority as when\n",
        "defined at the environment level.\n",
        "\n",
        "The same logic applies when defining the `reduced_speed_start` and `reduced_speed_end`\n",
        "for defining when the operating speeds of servicing equipment are capped at the\n",
        "`reduced_speed`. As is the case above, these variables can also be defined at the\n",
        "servicing equipment level for further customization.\n",
        "\n",
        "\n",
        "### Fixed Costs\n",
        "\n",
        "Please see the [`FixedCosts` API documentation](../API/types.md#fixed-cost-model) for\n",
        "details on this optional piece of financial modeling.\n",
        "\n",
        "For modeling a tow-to-port strategy that the port rental costs should be included in\n",
        "this category, and not in the port configuration.\n",
        "\n",
        "\n",
        "### Servicing Equipment\n",
        "\n",
        "The servicing equipment control the actual repairs within a simulation, and as of v0.5,\n",
        "there are four different repair strategies that can be used: scheduled, downtime-based\n",
        "unscheduled, repair-based unscheduled, and tow-to-port. These are options are controlled\n",
        "through the `capability` settings in each equipment's configuration in conjunction with\n",
        "the `service_equipment` setting in the maintenance and failure configurations for each\n",
        "subassembly.\n",
        "\n",
        "For complete documentation of how the servicing equipment parameters are defined, please\n",
        "see the [ServiceEquipmentData API documentation](../API/types.md#service-equipment)\n",
        "\n",
        "Below is an definition of the different equipment codes and their designations to show\n",
        "the breadth of what can be simulated. These codes do not have separate operating models,\n",
        "but instead allow the user to specify the types of operations the servicing equipment\n",
        "will be able to operate on. This model should be aligned with the `service_equipment`\n",
        "requirements in the subassembly failure and maintenance models.\n",
        "\n",
        "RMT\n",
        ": remote (no actual equipment BUT no special implementation), akin to remote resets\n",
        "\n",
        "DRN\n",
        ": drone, or potentially even helicopters by changing the costs\n",
        "\n",
        "CTV\n",
        ": crew transfer vessel/onsite truck\n",
        "\n",
        "SCN\n",
        ": small crane (i.e., field support vessel or cherry picker)\n",
        "\n",
        "LCN\n",
        ": large crane (i.e., heavy lift vessel or crawler crane)\n",
        "\n",
        "CAB\n",
        ": cabling-specific vessel/vehicle\n",
        "\n",
        "DSV\n",
        ": diving support vessel\n",
        "\n",
        "TOW\n",
        ": tugboat/towing (a failure with this setting will trigger a tow-to-port scenario where\n",
        "the simulation's `Port` will dispatch the tugboats as needed)\n",
        "\n",
        "AHV\n",
        ": anchor handling vessel (this is a variation on the tugboat for mooring repairs that\n",
        "will not tow anthing between port and site, but operate at the site)\n",
        "\n",
        "Aside from the TOW and AHV capabilities there are no operations specific to each\n",
        "capability. The remaining configurations of a servicing equipment such as equipment\n",
        "rates, mobilization, labor, and operating limits will define the nature of its operation\n",
        "in tandem with a failure's `time` field. So for a remote reset (RMT), there will be a\n",
        "trivial equipment rate, if any, associated with it to account for the specific operations\n",
        "or resetting the subassembly remotely. Similarly, a drone repair or inspection (DRN)\n",
        "will not require any onboard crew, so labor will 0, or low if assuming an operator that\n",
        "is unaccounted for in the site `FixedCosts`, but will require more time than a remote\n",
        "reset in addition to a higher equipment cost.\n",
        "\n",
        "In addition to a variety of servicing equipment types, there is support for\n",
        "3 different equipment-level dispatch strategies, as described below. For a set of\n",
        "example scenarios, please see the [strategy demonstration](strategy_demonstration.ipynb).\n",
        "\n",
        "scheduled\n",
        ": dispatch servicing equipment for a specified date range each year\n",
        "\n",
        "requests\n",
        ": dispatch the servicing equipment once a `strategy_threshold` number of requests\n",
        "  that the equipment can service has been reached\n",
        "\n",
        "downtime\n",
        ": dispatch the servicing equipment once the windfarm's operating level reaches the\n",
        "  `strategy_threshold` percent downtime.\n",
        "\n",
        "\n",
        "### The System Models\n",
        "\n",
        "The actual assets on the windfarm such as cables, turbines, and substations, are\n",
        "referred to as systems in WOMBAT, and each has their own individual model. Within each\n",
        "of these systems, there are user-defined subassemblies (or componenents) that rely on\n",
        "two types of repair models:\n",
        "\n",
        "- maintenance: scheduled, fixed time interval-based maintenance tasks\n",
        "- failures: unscheduled, Weibull distribution-based modeled, maintenance tasks\n",
        "\n",
        "The subassemblies keys in the system YAML definition can be user-defined\n",
        "to accommodate the varying language among industry groups and generations of wind\n",
        "technologies. The only restrictions are the YAML keys must not contain any special\n",
        "characters, and cannot be repeated\n",
        "\n",
        "In the example below we show a `generator` subassembly with an annual service task and\n",
        "frequent manual reset. For a thorough definition, please read the API\n",
        "documentation of the [Maintenance](../API/types.md#maintenance-tasks) and\n",
        "[Failure](../API/types.md#failures) data classes. Note that the yaml defintion below\n",
        "specifies that maintenance tasks are in a bulleted list format and that failure\n",
        "defintions require a dictionary-style input with keys to match the severity level of a\n",
        "given failure. For more details on the complete subassembly definition, please visit the\n",
        "[Subassembly API documentation](../API/types.md#subassembly-model).\n",
        "\n",
        "```{code-block} yaml\n",
        "generator:\n",
        "  name: generator  # doesn't need to match the subassembly key that becomes System.id\n",
        "  maintenance:\n",
        "  - description: annual service\n",
        "    time: 60\n",
        "    materials: 18500\n",
        "    service_equipment: CTV\n",
        "    frequency: 365\n",
        "    operation_reduction: 0  # default value\n",
        "  failures:\n",
        "    1:\n",
        "      scale: 0.1333\n",
        "      shape: 1\n",
        "      time: 3\n",
        "      materials: 0\n",
        "      service_equipment: CTV\n",
        "      operation_reduction: 0.0\n",
        "      replacement: False  # default value\n",
        "      level: 1  # Note that the \"level\" value matches the key \"1\"\n",
        "      description: manual reset\n",
        "```\n",
        "\n",
        "\n",
        "#### Substations\n",
        "\n",
        "The substation model relies on two specific inputs, and one subassembly input (transformer).\n",
        "\n",
        "capacity_kw\n",
        ": The capacity of all turbines in the windfarm, neglecting any losses. Only needed if\n",
        "a $/kw cost basis is being used.\n",
        "\n",
        "capex_kw\n",
        ": The $/kw cost of the machine, if not providing absolute costs.\n",
        "\n",
        "Additional keys can be added to represent subassemblies, such as a transformer, in the\n",
        "same format as the generator example above. Similarly, a user can define as man or as\n",
        "few of the subassemblies as desired with their preferred naming conventions\n",
        "\n",
        "The following is an example of substation YAML definition with no modeled subasemblies.\n",
        "\n",
        "```{code-block} yaml\n",
        "capacity_kw: 670000\n",
        "capex_kw: 140\n",
        "transformer:\n",
        "  name: transformer\n",
        "  maintenance:\n",
        "    -\n",
        "      description: n/a\n",
        "      time: 0\n",
        "      materials: 0\n",
        "      service_equipment: CTV\n",
        "      frequency: 0\n",
        "  failures:\n",
        "    1:\n",
        "      scale: 0\n",
        "      shape: 0\n",
        "      time: 0\n",
        "      materials: 0\n",
        "      service_equipment: [CTV]\n",
        "      operation_reduction: 0\n",
        "      level: 1\n",
        "      description: n/a\n",
        "```\n",
        "\n",
        "\n",
        "#### Turbines\n",
        "\n",
        "The turbine has the most to define out of the three systems in the windfarm model.\n",
        "Similar to the substation, it relies mainly on the subassembly model with a few extra\n",
        "parameters, as defined here:\n",
        "\n",
        "capacity_kw\n",
        ": The capacity of the system. Only needed if a $/kw cost basis is being used.\n",
        "\n",
        "capex_kw\n",
        ": The $/kw cost of the machine, if not providing absolute costs.\n",
        "\n",
        "power_curve: file\n",
        ": File that provides the power curve definition.\n",
        "\n",
        "power_curve: bin_width\n",
        "The desired interval, in m/s, between adjacent points on the power curve to be used for\n",
        "power calculations.\n",
        "\n",
        "The `windfarm/vestas_v90.yaml` data file provides the following definition in addition\n",
        "to the the maintenance and failure definitions that were shown previously.\n",
        "\n",
        "```{code-block} yaml\n",
        "capacity_kw: 3000\n",
        "capex_kw: 1300\n",
        "power_curve:\n",
        "  file: vestas_v90_power_curve.csv\n",
        "  bin_width: 0.5\n",
        "```\n",
        "\n",
        "The power curve input CSV requires the following two columns: `windspeed_ms` and\n",
        "`power_kw` that should be defined using the windspeed for a bin, in m/s and the power produced at that\n",
        "windspeed, in kW. The current method available for generating the power curve is the IEC\n",
        "61400-12-1-2 method for a wind-speed binned power curve. If there is a need/desire for\n",
        "additional power curve methodologies, then [please submit an issue on the GitHub](https://github.com/WISDEM/WOMBAT/issues)!\n",
        "\n",
        "For an open source listing of a variety of land-based, offshore, and distributed wind\n",
        "turbine power curves, please visit the\n",
        "[NREL Turbine Models repository](https://github.com/NREL/turbine-models).\n",
        "\n",
        "\n",
        "#### Cables\n",
        "\n",
        "The array cable is the simplest format in that you only define a descriptive name,\n",
        "and the maintenance and failure events as below. It should be noted that the scheme\n",
        "is a combination of both the system and subassembly configuration.\n",
        "\n",
        "For export cables that connect substations, as opposed to an interconnection, they will\n",
        "not create dependencies because it is assumed they bypass the substation altogether,\n",
        "and connect directly with the export system. This means that if there is a failure at a\n",
        "downstream substation, the connecting export cable and its upstream turbine, substation,\n",
        "and cable connections will continue to operate normally.\n",
        "\n",
        "```{code-block} yaml\n",
        "name: array cable\n",
        "maintenance:\n",
        "  -\n",
        "    description: n/a\n",
        "    time: 0\n",
        "    materials: 0\n",
        "    service_equipment: CTV\n",
        "    frequency: 0\n",
        "failures:\n",
        "  1:\n",
        "    scale: 0\n",
        "    shape: 0\n",
        "    time: 0\n",
        "    materials: 0\n",
        "    operation_reduction: 0\n",
        "    service_equipment: CAB\n",
        "    level: 1\n",
        "    description: n/a\n",
        "```\n",
        "\n",
        "\n",
        "## Set Up the Simulation\n",
        "\n",
        "In the remaining sections of the tutorial, we will work towards setting up and running\n",
        "a simulation.\n",
        "\n",
        "### Define the data library path\n",
        "\n",
        "The set library enables WOMBAT to easily access and store data files in a consistent\n",
        "manner. Here the `DINWOODIE` reference is going to be used again.\n",
        "\n",
        "```{note}\n",
        "If a custom library is being used, the `library_path` must be the full path name to the\n",
        "location of the folder where the configuration data is contained.\n",
        "```\n",
        "\n",
        "```{warning}\n",
        "In v0.6, a new library structure\n",
        "```"
      ]
    },
    {
      "cell_type": "code",
      "execution_count": 2,
<<<<<<< HEAD
      "id": "702430dc",
=======
      "id": "1c4243b4",
>>>>>>> 20fcb132
      "metadata": {},
      "outputs": [],
      "source": [
        "library_path = DINWOODIE  # or user-defined path for an external data library"
      ]
    },
    {
      "cell_type": "markdown",
<<<<<<< HEAD
      "id": "73cee191",
=======
      "id": "79c118a1",
>>>>>>> 20fcb132
      "metadata": {},
      "source": [
        "### The configuration file\n",
        "\n",
        "\n",
        "In the configuration below, there are a number of data points that will define our\n",
        "windfarm layout, weather conditions, working hours, customized start and completion\n",
        "years, project size, financials, and the servicing equipment to be used. Note that there\n",
        "can be as many or as few of the servicing equipment units as desired.\n",
        "\n",
        "The purpose of an overarching configuration file is to provide a single place to define\n",
        "the primary inputs for a simulation. Below the base configuration is loaded and displayed\n",
        "with comments to show where each of files are located in the library structure. WOMBAT\n",
        "will know where to go for these pointers when the simulation is initialized so the data\n",
        "is constructed and validated correctly."
      ]
    },
    {
      "cell_type": "code",
      "execution_count": 3,
<<<<<<< HEAD
      "id": "5a9be714",
=======
      "id": "d1d8ca1f",
>>>>>>> 20fcb132
      "metadata": {},
      "outputs": [],
      "source": [
        "config = load_yaml(library_path / \"project/config\", \"base.yaml\")"
      ]
    },
    {
      "cell_type": "markdown",
<<<<<<< HEAD
      "id": "c8374d22",
=======
      "id": "b44b7ebf",
>>>>>>> 20fcb132
      "metadata": {},
      "source": [
        "```{code-block} yaml\n",
        "# Contents of: dinwoodie / config / base.yaml\n",
        "name: dinwoodie_base\n",
<<<<<<< HEAD
        "library: DINWOODIE\n",
=======
>>>>>>> 20fcb132
        "weather: alpha_ventus_weather_2002_2014.csv  # located in: dinwoodie / weather\n",
        "service_equipment:\n",
        "# YAML-encoded list, but could also be created in standard Python list notation with\n",
        "# square brackets: [ctv1.yaml, ctv2.yaml, ..., hlv_requests.yaml]\n",
        "# All below equipment configurations are located in: dinwoodie / vessels\n",
        "  - ctv1.yaml\n",
        "  - ctv2.yaml\n",
        "  - ctv3.yaml\n",
        "  - fsv_requests.yaml\n",
        "  - hlv_requests.yaml\n",
        "layout: layout.csv  # located in: dinwoodie / windfarm\n",
        "inflation_rate: 0\n",
        "fixed_costs: fixed_costs.yaml  # located in: dinwoodie / project / config\n",
        "workday_start: 7\n",
        "workday_end: 19\n",
        "start_year: 2003\n",
        "end_year: 2012\n",
        "project_capacity: 240\n",
        "# port: base_port.yaml  <- When running a tow-to-port simulation the port configuration\n",
        "#                          pointer is provided here and located in: dinwoodie / project / port\n",
        "```\n",
        "\n",
        "## Create a simulation\n",
        "\n",
        "There are two ways that this could be done, the first is to use the classmethod\n",
        "`Simulation.from_config()`, which allows for the full path string, a dictionary, or\n",
        "`Configuration` object to passed as an input, and the second is through a standard\n",
        "class initialization.\n",
        "\n",
        "### Option 1: `Simulation.from_config()`\n",
        "\n",
        "Load the file from the `Configuration` object that was created in the prior code black"
      ]
    },
    {
      "cell_type": "code",
      "execution_count": 4,
<<<<<<< HEAD
      "id": "6fc82c36",
      "metadata": {},
      "outputs": [],
      "source": [
        "sim = Simulation.from_config(config)\n",
=======
      "id": "206941f8",
      "metadata": {},
      "outputs": [],
      "source": [
        "sim = Simulation.from_config(library_path=library_path, config=config)\n",
>>>>>>> 20fcb132
        "\n",
        "# Delete any files that get initialized through the simulation environment\n",
        "sim.env.cleanup_log_files()"
      ]
    },
    {
      "cell_type": "markdown",
<<<<<<< HEAD
      "id": "100b593b",
=======
      "id": "ded5b413",
>>>>>>> 20fcb132
      "metadata": {},
      "source": [
        "### Option 2: `Simulation()`\n",
        "\n",
        "Load the configuration file automatically given a library path and configuration file name.\n",
        "\n",
        "In this usage, the string \"DINWOODIE\" can be used because the `Simulation` class knows\n",
        "to look for this library mapping, as well as the \"IEA_26\" mapping for the two validation\n",
        "cases that we demonstrate in the examples folder.\n",
        "\n",
        "```{note}\n",
        "In Option 2, the config parameter can also be set with a dictionary.\n",
        "\n",
        "The library path in the configuration file should match the one provided, or the\n",
        "setup steps will fail in the simulation.\n",
        "```"
      ]
    },
    {
      "cell_type": "code",
      "execution_count": 5,
<<<<<<< HEAD
      "id": "fd3ae2bf",
=======
      "id": "d3bf734e",
>>>>>>> 20fcb132
      "metadata": {},
      "outputs": [],
      "source": [
        "sim = Simulation(\n",
        "    library_path=\"DINWOODIE\",  # automatically directs to the provided library\n",
        "    config=\"base.yaml\"\n",
        ")\n",
        "sim.env.cleanup_log_files()"
      ]
    },
    {
      "cell_type": "markdown",
<<<<<<< HEAD
      "id": "0e48dee3",
=======
      "id": "1349aa73",
>>>>>>> 20fcb132
      "metadata": {},
      "source": [
        "### Seeding the simulation random variable\n",
        "\n",
        "Using `random_seed` a simulation can be seeded to produce the same results every single\n",
        "time, or a `random_generator` can be provided to use the same generator for a batch of\n",
        "identical simulations to better understand the variations in results."
      ]
    },
    {
      "cell_type": "code",
      "execution_count": 6,
<<<<<<< HEAD
      "id": "17418761",
=======
      "id": "4b8c14ba",
>>>>>>> 20fcb132
      "metadata": {},
      "outputs": [],
      "source": [
        "sim = Simulation(\n",
        "    library_path=\"DINWOODIE\",  # automatically directs to the provided library\n",
        "    config=\"base.yaml\",\n",
        "    random_seed=2023,  # integer value indicating how to seed the internally-created generator\n",
        ")\n",
        "sim.env.cleanup_log_files()\n",
        "\n",
        "rng = np.random.default_rng(seed=2023)  # create the generator\n",
        "sim = Simulation(\n",
        "    library_path=\"DINWOODIE\",  # automatically directs to the provided library\n",
        "    config=\"base.yaml\",\n",
        "    random_generator=rng,  # generator that can be shared among all processes\n",
        ")"
      ]
    },
    {
      "cell_type": "markdown",
<<<<<<< HEAD
      "id": "8eaaa4a0",
=======
      "id": "31039992",
>>>>>>> 20fcb132
      "metadata": {},
      "source": [
        "## Run the analysis\n",
        "\n",
        "When the run method is called, the default run time is for the full length of the\n",
        "simulation, however, if a shorter run than was previously designed is required for\n",
        "debugging, or something similar, we can use `sum.run(until=<your-time>)` to do this. In\n",
        "the `run` method, not only is the simulation run, but the metrics class is loaded at the\n",
        "end to quickly transition to results aggregation without any further code."
      ]
    },
    {
      "cell_type": "code",
      "execution_count": 7,
<<<<<<< HEAD
      "id": "812f0bb0",
=======
      "id": "50d2ff1a",
>>>>>>> 20fcb132
      "metadata": {},
      "outputs": [
        {
          "name": "stdout",
          "output_type": "stream",
          "text": [
<<<<<<< HEAD
            "Run time: 0.60 minutes\n"
=======
            "Run time: 0.50 minutes\n"
>>>>>>> 20fcb132
          ]
        }
      ],
      "source": [
        "# Timing for a demonstration of performance\n",
        "start = perf_counter()\n",
        "\n",
        "sim.run()\n",
        "\n",
        "end = perf_counter()\n",
        "\n",
        "timing = end - start\n",
        "print(f\"Run time: {timing / 60:,.2f} minutes\")"
      ]
    },
    {
      "cell_type": "markdown",
<<<<<<< HEAD
      "id": "3cab9ee5",
=======
      "id": "6c6f6cb1",
>>>>>>> 20fcb132
      "metadata": {},
      "source": [
        "## Metric computation\n",
        "\n",
        "For a more complete view of what metrics can be compiled, please see the [metrics notebook](metrics_demonstration.ipynb), though for the sake of demonstration a few methods will\n",
        "be shown here"
      ]
    },
    {
      "cell_type": "code",
      "execution_count": 8,
<<<<<<< HEAD
      "id": "4d3c6943",
=======
      "id": "2c55db0a",
>>>>>>> 20fcb132
      "metadata": {},
      "outputs": [
        {
          "name": "stdout",
          "output_type": "stream",
          "text": [
            "  Net Capacity Factor: 46.0%\n",
            "Gross Capacity Factor: 47.7%\n"
          ]
        }
      ],
      "source": [
        "net_cf = sim.metrics.capacity_factor(which=\"net\", frequency=\"project\", by=\"windfarm\").values[0][0]\n",
        "gross_cf = sim.metrics.capacity_factor(which=\"gross\", frequency=\"project\", by=\"windfarm\").values[0][0]\n",
        "print(f\"  Net Capacity Factor: {net_cf:2.1%}\")\n",
        "print(f\"Gross Capacity Factor: {gross_cf:2.1%}\")"
      ]
    },
    {
      "cell_type": "code",
      "execution_count": 9,
<<<<<<< HEAD
      "id": "fd27d79a",
=======
      "id": "7a327086",
>>>>>>> 20fcb132
      "metadata": {},
      "outputs": [
        {
          "name": "stdout",
          "output_type": "stream",
          "text": [
            "  Project time-based availability: 100.0%\n",
            "Project energy-based availability: 96.5%\n",
            "          Project equipment costs: $447,712.09/MW\n"
          ]
        }
      ],
      "source": [
        "# Report back a subset of the metrics\n",
        "total = sim.metrics.time_based_availability(frequency=\"project\", by=\"windfarm\")\n",
        "print(f\"  Project time-based availability: {total.windfarm[0]:.1%}\")\n",
        "\n",
        "total = sim.metrics.production_based_availability(frequency=\"project\", by=\"windfarm\")\n",
        "print(f\"Project energy-based availability: {total.windfarm[0]:.1%}\")\n",
        "\n",
        "total = sim.metrics.equipment_costs(frequency=\"project\", by_equipment=False)\n",
        "print(f\"          Project equipment costs: ${total.values[0][0] / sim.metrics.project_capacity:,.2f}/MW\")\n"
      ]
    },
    {
      "cell_type": "markdown",
<<<<<<< HEAD
      "id": "d3c32223",
=======
      "id": "2ca5e1b6",
>>>>>>> 20fcb132
      "metadata": {},
      "source": [
        "## Optional: Delete the logging files\n",
        "\n",
        "In the case that a lot of simulations are going to be run, and the processed outputs are all that is required, then there is a convenience method to cleanup these files automatically once you are done."
      ]
    },
    {
      "cell_type": "code",
      "execution_count": 10,
<<<<<<< HEAD
      "id": "0c4c5441",
=======
      "id": "adf7fe24",
>>>>>>> 20fcb132
      "metadata": {},
      "outputs": [],
      "source": [
        "sim.env.cleanup_log_files()"
      ]
    }
  ],
  "metadata": {
    "jupytext": {
      "text_representation": {
        "extension": ".md",
        "format_name": "myst"
      }
    },
    "kernelspec": {
      "display_name": "Python 3",
      "language": "python",
      "name": "python3"
    },
    "language_info": {
      "codemirror_mode": {
        "name": "ipython",
        "version": 3
      },
      "file_extension": ".py",
      "mimetype": "text/x-python",
      "name": "python",
      "nbconvert_exporter": "python",
      "pygments_lexer": "ipython3",
      "version": "3.10.9"
    },
    "source_map": [
      10,
      22,
      38,
      481,
      483,
      499,
      501,
<<<<<<< HEAD
      540,
      546,
      563,
      569,
      577,
      591,
      602,
      612,
      620,
      627,
      638,
      645
=======
      539,
      545,
      562,
      568,
      576,
      590,
      600,
      610,
      618,
      625,
      636,
      643
>>>>>>> 20fcb132
    ]
  },
  "nbformat": 4,
  "nbformat_minor": 5
}<|MERGE_RESOLUTION|>--- conflicted
+++ resolved
@@ -2,11 +2,7 @@
   "cells": [
     {
       "cell_type": "markdown",
-<<<<<<< HEAD
-      "id": "d00e8048",
-=======
-      "id": "7fc99988",
->>>>>>> 20fcb132
+      "id": "0e98c053",
       "metadata": {},
       "source": [
         "# How To Use WOMBAT\n",
@@ -23,11 +19,7 @@
     {
       "cell_type": "code",
       "execution_count": 1,
-<<<<<<< HEAD
-      "id": "c0adf431",
-=======
-      "id": "71b64545",
->>>>>>> 20fcb132
+      "id": "83d7b64a",
       "metadata": {},
       "outputs": [],
       "source": [
@@ -50,11 +42,7 @@
     },
     {
       "cell_type": "markdown",
-<<<<<<< HEAD
-      "id": "01d45455",
-=======
-      "id": "d90c3ca1",
->>>>>>> 20fcb132
+      "id": "4354ef22",
       "metadata": {},
       "source": [
         "## Defining the Simulation\n",
@@ -501,11 +489,7 @@
     {
       "cell_type": "code",
       "execution_count": 2,
-<<<<<<< HEAD
-      "id": "702430dc",
-=======
-      "id": "1c4243b4",
->>>>>>> 20fcb132
+      "id": "eb6328f0",
       "metadata": {},
       "outputs": [],
       "source": [
@@ -514,11 +498,7 @@
     },
     {
       "cell_type": "markdown",
-<<<<<<< HEAD
-      "id": "73cee191",
-=======
-      "id": "79c118a1",
->>>>>>> 20fcb132
+      "id": "a2bb7922",
       "metadata": {},
       "source": [
         "### The configuration file\n",
@@ -539,11 +519,7 @@
     {
       "cell_type": "code",
       "execution_count": 3,
-<<<<<<< HEAD
-      "id": "5a9be714",
-=======
-      "id": "d1d8ca1f",
->>>>>>> 20fcb132
+      "id": "65cc327c",
       "metadata": {},
       "outputs": [],
       "source": [
@@ -552,20 +528,12 @@
     },
     {
       "cell_type": "markdown",
-<<<<<<< HEAD
-      "id": "c8374d22",
-=======
-      "id": "b44b7ebf",
->>>>>>> 20fcb132
+      "id": "63315a6c",
       "metadata": {},
       "source": [
         "```{code-block} yaml\n",
         "# Contents of: dinwoodie / config / base.yaml\n",
         "name: dinwoodie_base\n",
-<<<<<<< HEAD
-        "library: DINWOODIE\n",
-=======
->>>>>>> 20fcb132
         "weather: alpha_ventus_weather_2002_2014.csv  # located in: dinwoodie / weather\n",
         "service_equipment:\n",
         "# YAML-encoded list, but could also be created in standard Python list notation with\n",
@@ -603,19 +571,11 @@
     {
       "cell_type": "code",
       "execution_count": 4,
-<<<<<<< HEAD
-      "id": "6fc82c36",
+      "id": "b63cb1aa",
       "metadata": {},
       "outputs": [],
       "source": [
-        "sim = Simulation.from_config(config)\n",
-=======
-      "id": "206941f8",
-      "metadata": {},
-      "outputs": [],
-      "source": [
         "sim = Simulation.from_config(library_path=library_path, config=config)\n",
->>>>>>> 20fcb132
         "\n",
         "# Delete any files that get initialized through the simulation environment\n",
         "sim.env.cleanup_log_files()"
@@ -623,11 +583,7 @@
     },
     {
       "cell_type": "markdown",
-<<<<<<< HEAD
-      "id": "100b593b",
-=======
-      "id": "ded5b413",
->>>>>>> 20fcb132
+      "id": "f79a2ebe",
       "metadata": {},
       "source": [
         "### Option 2: `Simulation()`\n",
@@ -649,11 +605,7 @@
     {
       "cell_type": "code",
       "execution_count": 5,
-<<<<<<< HEAD
-      "id": "fd3ae2bf",
-=======
-      "id": "d3bf734e",
->>>>>>> 20fcb132
+      "id": "b518f0a4",
       "metadata": {},
       "outputs": [],
       "source": [
@@ -666,11 +618,7 @@
     },
     {
       "cell_type": "markdown",
-<<<<<<< HEAD
-      "id": "0e48dee3",
-=======
-      "id": "1349aa73",
->>>>>>> 20fcb132
+      "id": "79556365",
       "metadata": {},
       "source": [
         "### Seeding the simulation random variable\n",
@@ -683,11 +631,7 @@
     {
       "cell_type": "code",
       "execution_count": 6,
-<<<<<<< HEAD
-      "id": "17418761",
-=======
-      "id": "4b8c14ba",
->>>>>>> 20fcb132
+      "id": "43b294a8",
       "metadata": {},
       "outputs": [],
       "source": [
@@ -708,11 +652,7 @@
     },
     {
       "cell_type": "markdown",
-<<<<<<< HEAD
-      "id": "8eaaa4a0",
-=======
-      "id": "31039992",
->>>>>>> 20fcb132
+      "id": "14b7c74d",
       "metadata": {},
       "source": [
         "## Run the analysis\n",
@@ -727,22 +667,14 @@
     {
       "cell_type": "code",
       "execution_count": 7,
-<<<<<<< HEAD
-      "id": "812f0bb0",
-=======
-      "id": "50d2ff1a",
->>>>>>> 20fcb132
+      "id": "fa0f0564",
       "metadata": {},
       "outputs": [
         {
           "name": "stdout",
           "output_type": "stream",
           "text": [
-<<<<<<< HEAD
-            "Run time: 0.60 minutes\n"
-=======
-            "Run time: 0.50 minutes\n"
->>>>>>> 20fcb132
+            "Run time: 0.51 minutes\n"
           ]
         }
       ],
@@ -760,11 +692,7 @@
     },
     {
       "cell_type": "markdown",
-<<<<<<< HEAD
-      "id": "3cab9ee5",
-=======
-      "id": "6c6f6cb1",
->>>>>>> 20fcb132
+      "id": "a8b2d5b7",
       "metadata": {},
       "source": [
         "## Metric computation\n",
@@ -776,11 +704,7 @@
     {
       "cell_type": "code",
       "execution_count": 8,
-<<<<<<< HEAD
-      "id": "4d3c6943",
-=======
-      "id": "2c55db0a",
->>>>>>> 20fcb132
+      "id": "27d9a8d1",
       "metadata": {},
       "outputs": [
         {
@@ -802,11 +726,7 @@
     {
       "cell_type": "code",
       "execution_count": 9,
-<<<<<<< HEAD
-      "id": "fd27d79a",
-=======
-      "id": "7a327086",
->>>>>>> 20fcb132
+      "id": "bf27f969",
       "metadata": {},
       "outputs": [
         {
@@ -833,11 +753,7 @@
     },
     {
       "cell_type": "markdown",
-<<<<<<< HEAD
-      "id": "d3c32223",
-=======
-      "id": "2ca5e1b6",
->>>>>>> 20fcb132
+      "id": "3bcb7ade",
       "metadata": {},
       "source": [
         "## Optional: Delete the logging files\n",
@@ -848,11 +764,7 @@
     {
       "cell_type": "code",
       "execution_count": 10,
-<<<<<<< HEAD
-      "id": "0c4c5441",
-=======
-      "id": "adf7fe24",
->>>>>>> 20fcb132
+      "id": "1f0e2078",
       "metadata": {},
       "outputs": [],
       "source": [
@@ -892,20 +804,6 @@
       483,
       499,
       501,
-<<<<<<< HEAD
-      540,
-      546,
-      563,
-      569,
-      577,
-      591,
-      602,
-      612,
-      620,
-      627,
-      638,
-      645
-=======
       539,
       545,
       562,
@@ -918,7 +816,6 @@
       625,
       636,
       643
->>>>>>> 20fcb132
     ]
   },
   "nbformat": 4,
