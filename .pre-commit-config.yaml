default_language_version:
    python: python3
repos:
-   repo: https://github.com/pycqa/isort
    rev: 5.12.0
    hooks:
        - id: isort
          name: isort
          stages: [commit]

- repo: https://github.com/psf/black
  rev: 23.1.0
  hooks:
  - id: black
    name: black
    stages: [commit]

<<<<<<< HEAD
-   repo: https://github.com/pre-commit/mirrors-mypy
    rev: 'v1.0.1'  # Use the sha / tag you want to point at
    hooks:
    -   id: mypy
        entry: mypy --install-types --non-interactive --config-file .mypy.ini
        exclude: (^docs/|^tests/)
        additional_dependencies: ["types-python-dateutil", "types-attrs", "types-PyYAML"]
=======
- repo: https://github.com/pre-commit/mirrors-mypy
  rev: 'v1.1.1'  # Use the sha / tag you want to point at
  hooks:
  - id: mypy
    entry: mypy --install-types --non-interactive --config-file .mypy.ini
    exclude: (^docs/|^tests/)
    additional_dependencies: ["types-python-dateutil", "types-attrs", "types-PyYAML"]
>>>>>>> 64ea4302

- repo: https://github.com/pre-commit/pre-commit-hooks
  rev: v4.4.0
  hooks:
  -   id: trailing-whitespace
  -   id: end-of-file-fixer
  -   id: check-executables-have-shebangs
  -   id: check-json
  -   id: check-yaml
      exclude: (^library/code_comparison/iea26/results/)|(^library/code_comparison/dinwoodie/results/)
  -   id: check-merge-conflict
  -   id: check-symlinks
  -   id: mixed-line-ending
  -   id: pretty-format-json
      args: [--autofix]


- repo: https://github.com/charliermarsh/ruff-pre-commit
  rev: v0.0.255
  hooks:
  - id: ruff
    args: [--fix]

# -   repo: local
#     hooks:
#     - id: pytest
#       name: pytest
#       stages: [commit]
#       entry: pytest --tb=line --deselect=setup.py tests/
#       language: system
#       types: [python]

#     - id: pytest-cov
#       name: pytest-cov
#       stages: [commit]
#       language: system
#       entry: pytest --cov=wombat --tb=no --ignore=*setup.py --cov-fail-under=80
#       types: [python]
#       pass_filenames: false<|MERGE_RESOLUTION|>--- conflicted
+++ resolved
@@ -15,15 +15,6 @@
     name: black
     stages: [commit]
 
-<<<<<<< HEAD
--   repo: https://github.com/pre-commit/mirrors-mypy
-    rev: 'v1.0.1'  # Use the sha / tag you want to point at
-    hooks:
-    -   id: mypy
-        entry: mypy --install-types --non-interactive --config-file .mypy.ini
-        exclude: (^docs/|^tests/)
-        additional_dependencies: ["types-python-dateutil", "types-attrs", "types-PyYAML"]
-=======
 - repo: https://github.com/pre-commit/mirrors-mypy
   rev: 'v1.1.1'  # Use the sha / tag you want to point at
   hooks:
@@ -31,7 +22,6 @@
     entry: mypy --install-types --non-interactive --config-file .mypy.ini
     exclude: (^docs/|^tests/)
     additional_dependencies: ["types-python-dateutil", "types-attrs", "types-PyYAML"]
->>>>>>> 64ea4302
 
 - repo: https://github.com/pre-commit/pre-commit-hooks
   rev: v4.4.0
