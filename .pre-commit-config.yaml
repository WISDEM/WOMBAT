default_language_version:
    python: python3
repos:
-   repo: https://github.com/pycqa/isort
    rev: 5.10.1
    hooks:
        - id: isort
          name: isort
          stages: [commit]

-   repo: https://github.com/psf/black
<<<<<<< HEAD
    rev: 22.10.0
=======
    rev: 22.3.0
>>>>>>> 1a7b88aa
    hooks:
        - id: black
          name: black
          stages: [commit]

-   repo: https://github.com/pre-commit/mirrors-mypy
    rev: 'v0.982'  # Use the sha / tag you want to point at
    hooks:
    -   id: mypy
        entry: mypy --install-types --non-interactive --config-file .mypy.ini
        exclude: (^docs/|^tests/)

-   repo: https://github.com/pre-commit/pre-commit-hooks
    rev: v4.3.0
    hooks:
    -   id: trailing-whitespace
    -   id: end-of-file-fixer
    -   id: check-executables-have-shebangs
    -   id: check-json
    -   id: check-yaml
    -   id: check-merge-conflict
    -   id: check-symlinks
    -   id: mixed-line-ending
    -   id: pretty-format-json
        args: [--autofix]

-   repo: https://github.com/pycqa/flake8
    rev: '5.0.4'
    hooks:
    -   id: flake8
        exclude: ^tests/
        additional_dependencies: ["flake8-docstrings"]

-   repo: https://github.com/pre-commit/mirrors-pylint
    rev: v3.0.0a5
    hooks:
    -   id: pylint
        exclude: (^tests/|^docs/)
        args: ["--rcfile=.pylintrc"]

# -   repo: local
#     hooks:
#     - id: pytest
#       name: pytest
#       stages: [commit]
#       entry: pytest --tb=line --deselect=setup.py tests/
#       language: system
#       types: [python]

#     - id: pytest-cov
#       name: pytest-cov
#       stages: [commit]
#       language: system
#       entry: pytest --cov=wombat --tb=no --ignore=*setup.py --cov-fail-under=80
#       types: [python]
#       pass_filenames: false<|MERGE_RESOLUTION|>--- conflicted
+++ resolved
@@ -9,11 +9,7 @@
           stages: [commit]
 
 -   repo: https://github.com/psf/black
-<<<<<<< HEAD
-    rev: 22.10.0
-=======
     rev: 22.3.0
->>>>>>> 1a7b88aa
     hooks:
         - id: black
           name: black
